hash = bytes .size (0..8)

foo = [uint, text, bytes]

tagged_text = #6.42(text)

opt_text = tagged_text / null

foo2 = #6.23([uint, opt_text])

bar = {
	foo: #6.1337(foo),
	? derp: uint,
	1 : uint / null,
	? 5: text,
	five: 5,
}

plain = (d: #6.23(uint), e: tagged_text)
outer = [a: uint, b: plain, c: "some text"]
plain_arrays = [
; this is not supported right now. When single-element arrays are supported remove this.
;	single: [plain],
	multi: [*plain],
]

table = { * uint => text }
table_arr_members = {
	tab: { * text => text },
	arr: [*uint],
	arr2: [*foo],
}

type_choice = 0 / "hello world" / uint / text / bytes / #6.64([*uint])

group_choice = [ foo // 0, x: uint // plain ]

foo_bytes = bytes .cbor foo

; since we don't generate code for definitions like the above (should we if no one refers to it?)
cbor_in_cbor = [foo_bytes, uint_bytes: bytes .cbor uint, tagged_foo_bytes]

tagged_foo_bytes = #6.20(bytes .cbor foo)

u8 = uint .size 1
u16 = uint .le 65535
u32 = 0..4294967295
u64 = uint .size 8 ; 8 bytes
i8 = -128..127
i64 = int .size 8 ; 8 bytes

signed_ints = [
	u_8: uint .size 1,
	u_16: uint .size 2,
	u_32: uint .size 4,
	u_64: uint .size 8,
	i_8: int .size 1,
	i_16: int .size 2,
	i_32: int .size 4,
	i_64: int .size 8,
	n_64: nint
	u64_max: 18446744073709551615,
	; this test assumes i64::BITS == isize::BITS (i.e. 64-bit programs) or else the cddl parsing lib would mess up
	; if this test fails on your platform we might need to either remove this part
	; or make a fix for the cddl library.
	; The fix would be ideal as even though the true min in CBOR would be -u64::MAX
	; we can't test that since isize::BITS is never > 64 in any normal system and likely never will be
	i64_min: -9223372036854775808
]

default_uint = uint .default 1337

map_with_defaults = {
	? 1 : default_uint
	? 2 : text .default "two"
}

paren_size = uint .size (1)
paren_cbor = bytes .cbor (text)

<<<<<<< HEAD
no_alias_u32 = 0..4294967295 ; @no_alias
no_alias_u64 = uint .size 8 ; @no_alias

no_alias = [
	no_alias_u32,
	no_alias_u64
]

external_foo = _CDDL_CODEGEN_EXTERN_TYPE_

externs = [
	external_foo
]
=======
; types below test codegen_table_type

standalone_table = { * uint => text }
standalone_text = { * text => text }

embedded_table = { * uint => text }
embedded_text = { * text => text }

table_array_wrapper = [embedded_table]
table_map_wrapper = { 721: embedded_table }

text_array_wrapper = [embedded_text]
text_map_wrapper = { 721: embedded_text }

inline_wrapper = [{ * text => text }]
>>>>>>> a756f59c
<|MERGE_RESOLUTION|>--- conflicted
+++ resolved
@@ -78,7 +78,6 @@
 paren_size = uint .size (1)
 paren_cbor = bytes .cbor (text)
 
-<<<<<<< HEAD
 no_alias_u32 = 0..4294967295 ; @no_alias
 no_alias_u64 = uint .size 8 ; @no_alias
 
@@ -92,7 +91,7 @@
 externs = [
 	external_foo
 ]
-=======
+
 ; types below test codegen_table_type
 
 standalone_table = { * uint => text }
@@ -108,4 +107,3 @@
 text_map_wrapper = { 721: embedded_text }
 
 inline_wrapper = [{ * text => text }]
->>>>>>> a756f59c
