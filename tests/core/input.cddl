--- conflicted
+++ resolved
@@ -256,13 +256,13 @@
   1, ? overlapping_inlined, #6.13(13)
 ]
 
-<<<<<<< HEAD
 casing_test = [
 	; @name NFT
 	1 //
 	; @name IPAddress
 	2
-=======
+]
+
 custom_bytes = bytes ; @custom_serialize custom_serialize_bytes @custom_deserialize custom_deserialize_bytes
 
 struct_with_custom_serialization = [
@@ -271,5 +271,4 @@
   overridden: custom_bytes, ; @custom_serialize write_hex_string @custom_deserialize read_hex_string
   tagged1: #6.9(custom_bytes),
   tagged2: #6.9(uint), ; @custom_serialize write_tagged_uint_str @custom_deserialize read_tagged_uint_str 
->>>>>>> eadc0435
 ]