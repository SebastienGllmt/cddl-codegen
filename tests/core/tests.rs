--- conflicted
+++ resolved
@@ -132,19 +132,11 @@
 
     #[test]
     fn bar() {
-<<<<<<< HEAD
-        deser_test(&Bar::new(
-            Foo::new(436, String::from("jfkdf"), vec![6, 4]),
-            None,
-            3.3,
-        ));
-=======
         let mut bar = Bar::new(Foo::new(436, String::from("jfkdf"), vec![6, 4]), None, 3.3);
         deser_test(&bar);
         // tests @name
         bar.one = Some(10);
 
->>>>>>> 656c507a
     }
 
     #[test]
