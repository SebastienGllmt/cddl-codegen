#[cfg(test)]
mod tests {
    use super::*;
    use cbor_event::de::Deserializer;
    use serialization::Deserialize;

    fn deser_test<T: Deserialize + ToCBORBytes>(orig: &T) {
        let orig_bytes = orig.to_cbor_bytes();
        print_cbor_types("orig", &orig_bytes);
        let mut deserializer = Deserializer::from(std::io::Cursor::new(orig_bytes.clone()));
        let deser = T::deserialize(&mut deserializer).unwrap();
        print_cbor_types("deser", &deser.to_cbor_bytes());
        assert_eq!(orig.to_cbor_bytes(), deser.to_cbor_bytes());
        assert_eq!(deserializer.as_ref().position(), orig_bytes.len() as u64);
    }

    #[test]
    fn hash() {
        let hash = Hash::new(vec![0xBA, 0xAD, 0xF0, 0x0D, 0xDE, 0xAD, 0xBE, 0xEF]).unwrap();
        deser_test(&hash);
        assert!(Hash::new(vec![0x00, 0xBA, 0xAD, 0xF0, 0x0D, 0xDE, 0xAD, 0xBE, 0xEF]).is_err());
    }

    #[test]
    fn foo() {
        deser_test(&Foo::new(436, String::from("jfkdsjfd"), vec![1, 1, 1]));
    }

    #[test]
    fn foo2_some() {
        deser_test(&Foo2::new(143546, Some(String::from("afdjfkjsiefefe").into())));
    }

    #[test]
    fn foo2_none() {
        deser_test(&Foo2::new(143546, None));
    }

    #[test]
    fn bar() {
        let mut bar = Bar::new(Foo::new(436, String::from("jfkdf"), vec![6, 4]), None, 3.3);
        deser_test(&bar);
        // tests @name
        bar.one = Some(10);

    }

    #[test]
    fn plain() {
        deser_test(&Plain::new(7576, String::from("wiorurri34h").into()));
    }

    #[test]
    fn plain_arrays() {
        let plain = Plain::new(7576, String::from("wiorurri34h").into());
        let plain_arrays = PlainArrays::new(
            plain.clone(),
            plain.clone(),
            vec![plain.clone(), plain.clone()]
        );
        deser_test(&plain_arrays);
        // need to make sure they are actually inlined!
        let bytes = vec![
            arr_def(4),
                // embedded
                cbor_tag(23),
                    cbor_int(7576, cbor_event::Sz::Two),
                cbor_tag_sz(42, cbor_event::Sz::One),
                    cbor_string("wiorurri34h"),
                // single
                arr_def(2),
                    cbor_tag(23),
                        cbor_int(7576, cbor_event::Sz::Two),
                    cbor_tag_sz(42, cbor_event::Sz::One),
                        cbor_string("wiorurri34h"),
                // multiple
                arr_def(4),
                    cbor_tag(23),
                        cbor_int(7576, cbor_event::Sz::Two),
                    cbor_tag_sz(42, cbor_event::Sz::One),
                        cbor_string("wiorurri34h"),
                    cbor_tag(23),
                        cbor_int(7576, cbor_event::Sz::Two),
                    cbor_tag_sz(42, cbor_event::Sz::One),
                        cbor_string("wiorurri34h"),
        ].into_iter().flatten().clone().collect::<Vec<u8>>();
        let from_bytes = PlainArrays::from_cbor_bytes(&bytes).unwrap();
        assert_eq!(from_bytes.to_cbor_bytes(), bytes);
        assert_eq!(plain_arrays.to_cbor_bytes(), bytes);
    }

    #[test]
    fn outer() {
        deser_test(&Outer::new(2143254, Plain::new(7576, String::from("wiorurri34h").into())));
    }

    #[test]
    fn table_arr_members() {
        let mut tab = std::collections::BTreeMap::new();
        tab.insert(String::from("43266556"), String::from("2k2j343"));
        tab.insert(String::from("213543254546565"), String::from("!!fjdj"));
        let mut foos = vec![
            Foo::new(0, String::from("Zero"), vec![]),
            Foo::new(2, String::from("Two"), vec![2, 2]),
        ];
        let u64s = vec![0, 1, 2, 3, 4, 6];
        deser_test(&TableArrMembers::new(tab, u64s, foos));
    }

    #[test]
    fn type_choice_0() {
        deser_test(&TypeChoice::I0);
    }

    #[test]
    fn type_choice_hello_world() {
        deser_test(&TypeChoice::Helloworld);
    }
    
    #[test]
    fn type_choice_uint() {
        deser_test(&TypeChoice::U64(53435364));
    }

    #[test]
    fn type_choice_text() {
        deser_test(&TypeChoice::Text(String::from("jdfidsf83j3  jkrjefdfk !!")));
    }

    #[test]
    fn type_choice_bytes() {
        deser_test(&TypeChoice::Bytes(vec![0x00, 0x01, 0xF7, 0xFF]));
    }

    #[test]
    fn type_choice_tagged_arr() {
        deser_test(&TypeChoice::ArrU64(vec![1, 2, 3, 4]));
    }

    #[test]
    fn enums() {
        let enums = Enums::new(CEnum::I3, TypeChoice::U64(53435364));
    }

    #[test]
    fn group_choice_foo() {
        deser_test(&GroupChoice::new_foo(0, String::new(), vec![]));
    }

    #[test]
    fn group_choice_0() {
        deser_test(&GroupChoice::GroupChoice1(37));
    }

    #[test]
    fn group_choice_plain() {
        deser_test(&GroupChoice::Plain(Plain::new(354545, String::from("fdsfdsfdg").into())));
    }

    #[test]
    fn cbor_in_cbor() {
        let foo = Foo::new(0, String::new(), vec![]);
        deser_test(&CborInCbor::new(foo.clone(), 9, foo))
    }

    #[test]
    fn test_prelude_numbers() {
        assert_eq!(0u8, U8::from(0u8));
        assert_eq!(0u16, U16::from(0u16));
        assert_eq!(0u32, U32::from(0u32));
        assert_eq!(0i8, I8::from(0i8));
        assert_eq!(0u64, U64::from(0u64));
        assert_eq!(0i64, I64::from(0i64));
    }

    #[test]
    fn signed_ints() {
        let min = SignedInts::new(u8::MIN, u16::MIN, u32::MIN, u64::MIN, i8::MIN, i16::MIN, i32::MIN, i64::MIN, u64::MIN);
        deser_test(&min);
        let max = SignedInts::new(u8::MAX, u16::MAX, u32::MAX, u64::MAX, i8::MAX, i16::MAX, i32::MAX, i64::MAX, u64::MAX);
        deser_test(&max);
    }

    #[test]
    fn defaults() {
        let mut md = MapWithDefaults::new();
        deser_test(&md);
        md.key_1 = 0;
        deser_test(&md);
        md.key_2 = "not two".into();
        deser_test(&md);
    }

    #[test]
    fn no_alias() {
        use std::str::FromStr;
        // we can use this test compiling as a test for the presence of an alias by referencing e.g. I8::MIN
        // but we need to read the actual code to test that we're NOT using an alias somewhere and are indeed
        // using a raw rust primitive instead
        let lib_rs_with_tests = std::fs::read_to_string(std::path::PathBuf::from_str("src").unwrap().join("lib.rs")).unwrap();
        // lib.rs includes this very test (and thus those strings we're searching for) so we need to strip that part
        let lib_rs = &lib_rs_with_tests[..lib_rs_with_tests.find("#[cfg(test)]").unwrap()];
        // these don't have @no_alias
        assert!(lib_rs.contains("pub type I8 = i8;"));
        assert!(lib_rs.contains("pub type I64 = i64;"));
        assert!(lib_rs.contains("pub type U8 = u8;"));
        assert!(lib_rs.contains("pub type U16 = u16;"));
        assert!(lib_rs.contains("pub type U32 = u32;"));
        assert!(lib_rs.contains("pub type U64 = u64;"));
        // these do
        assert!(lib_rs.contains("no_alias_u32: u32"));
        assert!(lib_rs.contains("no_alias_u64: u64"));
        assert!(!lib_rs.contains("pub type NoAliasU32"));
        assert!(!lib_rs.contains("pub type NoAliasU64"));
    }

    #[test]
    fn externs() {
        let ext_foo = ExternalFoo::new(436, String::from("jfkdsjfd"), vec![1, 1, 1]);
        let mut externs = Externs::new(ext_foo.clone());
        deser_test(&externs);
        externs.opt = Some(ext_foo);
        deser_test(&externs);
    }

    #[test]
    fn externs_generic() {
        deser_test(&UsingExternGeneric::new(
            ExternGeneric::new(ExternalFoo::new(u64::MAX, String::from("asdfghjkl"), vec![0])),
        ));
    }

    #[test]
    fn top_level_arrays() {
        // this part of the test just tests that the resulting code compiles
        // e.g. the presence of the typedef instead of a new array struct by being able to asign to it.
        let arr: TopLevelArray = vec![3, 1, 4, 1, 5, 9, 2, 6, 5, 3, 5];

        // this part is to make sure that single-element arrays still work too and aren't vecs
        let mut arr2 = TopLevelSingleElem::new(9);
        deser_test(&arr2);
        arr2.index_0 *= arr2.index_0;
        assert_eq!(arr2.index_0, 81);
    }

    #[test]
    fn overlapping() {
        let overlap0 = Overlapping::new_a(Overlapping0::new());
        deser_test(&overlap0);
        let overlap1 = Overlapping::new_b(Overlapping1::new(9));
        deser_test(&overlap1);
        let overlap2 = Overlapping::new_c(Overlapping2::new(5, "overlapping".into()));
        deser_test(&overlap2);
    }

    #[test]
    fn overlapping_inlined() {
        let overlap0 = OverlappingInlined::new_one();
        deser_test(&overlap0);
        let overlap1 = OverlappingInlined::new_two(9);
        deser_test(&overlap1);
        let overlap2 = OverlappingInlined::new_three(5, "overlapping".into());
        deser_test(&overlap2);
    }

    #[test]
    fn overlapping_type_choice_all() {
        deser_test(&NonOverlappingTypeChoiceAll::U64(100));
        deser_test(&NonOverlappingTypeChoiceAll::N64(10000));
        deser_test(&NonOverlappingTypeChoiceAll::Text("Hello, World!".into()));
        deser_test(&NonOverlappingTypeChoiceAll::Bytes(vec![0xBA, 0xAD, 0xF0, 0x0D]));
        deser_test(&NonOverlappingTypeChoiceAll::Helloworld);
        deser_test(&NonOverlappingTypeChoiceAll::ArrU64(vec![0, u64::MAX]));
        deser_test(&NonOverlappingTypeChoiceAll::MapTextToU64(
            BTreeMap::from([("two".into(), 2), ("four".into(), 4)]))
        );
    }

    #[test]
    fn overlapping_type_choice_some() {
        deser_test(&NonOverlappingTypeChoiceSome::U64(100));
        deser_test(&NonOverlappingTypeChoiceSome::N64(10000));
        deser_test(&NonOverlappingTypeChoiceSome::Text("Hello, World!".into()));
    }
    
    #[test]
    fn overlap_basic_embed() {
        deser_test(&OverlapBasicEmbed::new_identity());
        deser_test(&OverlapBasicEmbed::new_x(vec![85; 32]).unwrap());
    }

    #[test]
    fn non_overlap_basic_embed() {
        deser_test(&NonOverlapBasicEmbed::new_first(100));
        deser_test(&NonOverlapBasicEmbed::new_second("cddl".to_owned()));
    }

    #[test]
    fn non_overlap_basic_embed_multi_fields() {
        deser_test(&NonOverlapBasicEmbedMultiFields::new_first(100, 1_000_000));
        deser_test(&NonOverlapBasicEmbedMultiFields::new_second("cddl".to_owned(), 0));
    }
    
    #[test]
    fn non_overlap_basic_embed_mixed() {
        deser_test(&NonOverlapBasicEmbedMixed::new_first(100));
        deser_test(&NonOverlapBasicEmbedMixed::new_second("cddl".to_owned(), 0));
    }

    #[test]
    fn non_overlap_basic_embed_mixed_explicit() {
        deser_test(&NonOverlapBasicEmbedMixedExplicit::new_first(100));
        deser_test(&NonOverlapBasicEmbedMixedExplicit::new_second("cddl".to_owned(), 0));
        deser_test(&NonOverlapBasicEmbedMixedExplicit::new_third(vec![0xBA, 0xAD, 0xF0, 0x0D], 4));
    }

    #[test]
    fn non_overlap_basic_not_basic() {
        deser_test(&NonOverlapBasicNotBasic::new_group(4, "basic".to_owned()));
        deser_test(&NonOverlapBasicNotBasic::new_group_arr(Basic::new(4, "".to_owned())));
        deser_test(&NonOverlapBasicNotBasic::new_group_tagged(0, " T A G G E D ".to_owned()));
        deser_test(&NonOverlapBasicNotBasic::new_group_bytes(u64::MAX, "bytes .cbor basic".to_owned()));
    }

    #[test]
    fn array_opt_fields() {
        let mut foo = ArrayOptFields::new(10);
        for e in [None, Some(NonOverlappingTypeChoiceSome::U64(5)), Some(NonOverlappingTypeChoiceSome::N64(4)), Some(NonOverlappingTypeChoiceSome::Text("five".to_owned()))] {
            for a in [false, true] {
                for b in [false, true] {
                    for d in [false, true] {
                        // round-trip on non-constants
                        foo.a = if a { Some(0) } else { None };
                        foo.b = if b { Some("hello, world".to_owned()) } else { None };
                        foo.d = if d { Some("cddl-codegen".to_owned()) } else { None };
                        foo.e = e.clone();
                        deser_test(&foo);
                        // deser for constants too
                        for x in [false, true] {
                            for y in [false, true] {
                                for z in [false, true] {
                                    let mut components = vec![vec![ARR_INDEF]];
                                    let bytes = vec![
                                        vec![ARR_INDEF]
                                    ];
                                    if x {
                                        components.push(cbor_float(1.010101));
                                    }
                                    if a {
                                        components.push(cbor_int(0, cbor_event::Sz::One));
                                    }
                                    if b {
                                        components.push(cbor_string("hello, world"));
                                    }
                                    // c
                                    components.push(cbor_int(-10, cbor_event::Sz::One));
                                    if d {
                                        components.push(cbor_string("cddl-codegen"));
                                    }
                                    // y
                                    components.push(cbor_float(3.14159265));
                                    if let Some(e) = &e {
                                        components.push(e.to_cbor_bytes());
                                    }
                                    if z {
                                        components.push(cbor_float(2.71828));
                                    }
                                    components.push(vec![BREAK]);
                                    let bytes = components.into_iter().flatten().clone().collect::<Vec<u8>>();
                                    let _ = ArrayOptFields::from_cbor_bytes(&bytes).unwrap();
                                }
                            }
                        }
                    }
                }
            }
        }
    }

    #[test]
    fn bounds() {
        deser_test(&Bounds::new(10, 5, 4, "abc".to_owned(), vec![5], [(0, 1), (2, 3)].into()).unwrap());
        enum OOB {
            Below,
            Lower,
            Upper,
            Above,
        }
        let make_bounds = |w_out: OOB, x_out: OOB, y_out: OOB, z_out: OOB, a_out: OOB, b_out: OOB| {
            let cbor = vec![
                arr_def(6),
                    cbor_int(match w_out {
                        OOB::Below => -1001,
                        OOB::Lower => -1000,
                        OOB::Upper => 1000,
                        OOB::Above => 1001,
                    }, cbor_event::Sz::Two),
                    cbor_int(match x_out {
                        OOB::Below => panic!(),
                        OOB::Lower => panic!(),
                        OOB::Upper => 7,
                        OOB::Above => 8,
                    }, cbor_event::Sz::Inline),
                    cbor_int(match y_out {
                        OOB::Below => -6,
                        OOB::Lower => -5,
                        OOB::Upper => panic!(),
                        OOB::Above => panic!(),
                    }, cbor_event::Sz::Inline),
                    cbor_string(match z_out {
                        OOB::Below => "ab",
                        OOB::Lower => "abc",
                        OOB::Upper => "abcdefghijklmn",
                        OOB::Above => "abcdefghijklmno",
                    }),
                    vec![ARR_INDEF],
                        match a_out {
                            OOB::Below => vec![],
                            OOB::Lower => vec![0x00],
                            OOB::Upper => vec![0x00, 0x01, 0x02],
                            OOB::Above => vec![0x00, 0x01, 0x02, 0x03],
                        },
                    vec![BREAK],
                    vec![MAP_INDEF],
                        match b_out {
                            OOB::Below => panic!(),
                            OOB::Lower => panic!(),
                            OOB::Upper => vec![0x00, 0x00, 0x01, 0x01, 0x02, 0x02],
                            OOB::Above => vec![0x00, 0x00, 0x01, 0x01, 0x02, 0x02, 0x03, 0x03],
                        },
                    vec![BREAK],
            ].into_iter().flatten().clone().collect::<Vec<u8>>();
            Bounds::from_cbor_bytes(&cbor)
        };
        let good1 = make_bounds(OOB::Lower, OOB::Upper, OOB::Lower, OOB::Lower, OOB::Lower, OOB::Upper).unwrap();
        deser_test(&good1);
        let good2 = make_bounds(OOB::Upper, OOB::Upper, OOB::Lower, OOB::Upper, OOB::Upper, OOB::Upper).unwrap();
        deser_test(&good2);
        // w oob
        assert!(make_bounds(OOB::Below, OOB::Upper, OOB::Lower, OOB::Upper, OOB::Upper, OOB::Upper).is_err());
        assert!(make_bounds(OOB::Above, OOB::Upper, OOB::Lower, OOB::Upper, OOB::Upper, OOB::Upper).is_err());
        // x oob
        assert!(make_bounds(OOB::Lower, OOB::Above, OOB::Lower, OOB::Upper, OOB::Upper, OOB::Upper).is_err());
        // y oob
        assert!(make_bounds(OOB::Lower, OOB::Upper, OOB::Below, OOB::Upper, OOB::Upper, OOB::Upper).is_err());
        // z oob
        assert!(make_bounds(OOB::Lower, OOB::Upper, OOB::Lower, OOB::Below, OOB::Upper, OOB::Upper).is_err());
        assert!(make_bounds(OOB::Lower, OOB::Upper, OOB::Lower, OOB::Above, OOB::Upper, OOB::Upper).is_err());
        // a oob
        assert!(make_bounds(OOB::Lower, OOB::Upper, OOB::Lower, OOB::Upper, OOB::Below, OOB::Upper).is_err());
        assert!(make_bounds(OOB::Lower, OOB::Upper, OOB::Lower, OOB::Upper, OOB::Above, OOB::Upper).is_err());
        // b oob
        assert!(make_bounds(OOB::Lower, OOB::Upper, OOB::Lower, OOB::Upper, OOB::Upper, OOB::Above).is_err());

        // type and group choices share the same deserialization code so we only check the API
        assert!(BoundsTypeChoice::new_bytes(vec![0; 64]).is_ok());
        assert!(BoundsTypeChoice::new_bytes(vec![0; 65]).is_err());
        assert!(BoundsGroupChoice::new_a(0, "four".to_owned()).is_ok());
        assert!(BoundsGroupChoice::new_a(0, "hello".to_owned()).is_err());
        deser_test(&BoundsGroupChoice::new_c(Hash::new(vec![]).unwrap(), Hash::new(vec![]).unwrap()));
    }

    #[test]
    fn used_as_key() {
        // this is just here to make sure this compiles (i.e. Ord traits are derived)
        let mut set_outer: std::collections::BTreeSet<Outer> = std::collections::BTreeSet::new();
        set_outer.insert(Outer::new(2143254, Plain::new(7576, String::from("wiorurri34h").into())));
        let mut set_type_choice: std::collections::BTreeSet<TypeChoice> = std::collections::BTreeSet::new();
        set_type_choice.insert(TypeChoice::Helloworld);
        let mut set_group_choice: std::collections::BTreeSet<GroupChoice> = std::collections::BTreeSet::new();
        set_group_choice.insert(GroupChoice::GroupChoice1(37));
    }

    #[test]
    fn enum_opt_embed_fields() {
        let a = EnumOptEmbedFields::new_ea();
        deser_test(&a);
        let b1 = EnumOptEmbedFields::new_eb(Some("Hello".to_owned()));
        deser_test(&b1);
        let b2 = EnumOptEmbedFields::new_eb(None);
        deser_test(&b2);
        let c = EnumOptEmbedFields::new_ec(100);
        deser_test(&c);
        let mut d1 = EnumOptEmbedFields::new_ed(1);
        match &mut d1 {
            EnumOptEmbedFields::Ed(ed) => ed.index_2 = Some("Goodbye".to_owned()),
            _ => panic!(),
        }
        deser_test(&d1);
        let d2 = EnumOptEmbedFields::new_ed(2);
        deser_test(&d2);
        let mut e1 = EnumOptEmbedFields::new_ee(0, 0);
        match &mut e1 {
            EnumOptEmbedFields::Ee(ee) => ee.index_2 = Some(vec![0xBA, 0xAD, 0xF0, 0x0D]),
            _ => panic!(),
        }
        deser_test(&e1);
        let e2 = EnumOptEmbedFields::new_ee(u64::MAX, u64::MAX);
        deser_test(&e2);
        let f1 = EnumOptEmbedFields::new_ef(Some(NonOverlappingTypeChoiceSome::U64(5)));
        deser_test(&f1);
        let f2 = EnumOptEmbedFields::new_ef(None);
        deser_test(&f2);
        let g1 = EnumOptEmbedFields::new_eg(Some(OverlappingInlined::new_two(0)));
        deser_test(&g1);
        let g2 = EnumOptEmbedFields::new_eg(None);
        deser_test(&g2);
    }

    #[test]
<<<<<<< HEAD
    fn casing_test() {
        CasingTest::new_nft();
        CasingTest::new_ip_address();
=======
    fn custom_serialization() {
        let struct_with_custom_bytes = StructWithCustomSerialization::new(
            vec![0xCA, 0xFE, 0xF0, 0x0D],
            vec![0x03, 0x01, 0x04, 0x01],
            vec![0xBA, 0xAD, 0xD0, 0x0D],
            vec![0xDE, 0xAD, 0xBE, 0xEF],
            1024,
        );
        use cbor_event::{Sz, StringLenSz};
        let bytes_special_enc = StringLenSz::Indefinite(vec![(1, Sz::Inline), (1, Sz::Inline), (1, Sz::Inline), (1, Sz::Inline)]);
        deser_test(&struct_with_custom_bytes);
        let expected_bytes = vec![
            arr_def(5),
                cbor_bytes_sz(vec![0xCA, 0xFE, 0xF0, 0x0D], bytes_special_enc.clone()),
                cbor_bytes_sz(vec![0x03, 0x01, 0x04, 0x01], bytes_special_enc.clone()),
                cbor_string("baadd00d"),
                cbor_tag(9),
                    cbor_bytes_sz(vec![0xDE, 0xAD, 0xBE, 0xEF], bytes_special_enc.clone()),
                cbor_tag(9),
                    cbor_string("1024")
        ].into_iter().flatten().clone().collect::<Vec<u8>>();
        assert_eq!(expected_bytes, struct_with_custom_bytes.to_cbor_bytes());
    }

    #[test]
    fn wrapper_table() {
        use cbor_event::Sz;
        let bytes = vec![
            map_sz(3, Sz::Inline),
                cbor_int(5, Sz::Inline),
                    cbor_int(4, Sz::Inline),
                cbor_int(3, Sz::Inline),
                    cbor_int(2, Sz::Inline),
                cbor_int(1, Sz::Inline),
                    cbor_int(0, Sz::Inline),
        ].into_iter().flatten().clone().collect::<Vec<u8>>();
        let from_bytes = WrapperTable::from_cbor_bytes(&bytes).unwrap();
        deser_test(&from_bytes);
    }

    #[test]
    fn wrapper_list() {
        use cbor_event::Sz;
        let bytes = vec![
            arr_sz(5, Sz::Inline),
                cbor_int(5, Sz::Inline),
                cbor_int(4, Sz::Inline),
                cbor_int(3, Sz::Inline),
                cbor_int(2, Sz::Inline),
                cbor_int(1, Sz::Inline),
        ].into_iter().flatten().clone().collect::<Vec<u8>>();
        let from_bytes = WrapperList::from_cbor_bytes(&bytes).unwrap();
        deser_test(&from_bytes);
>>>>>>> eadc0435
    }
}<|MERGE_RESOLUTION|>--- conflicted
+++ resolved
@@ -508,11 +508,11 @@
     }
 
     #[test]
-<<<<<<< HEAD
     fn casing_test() {
         CasingTest::new_nft();
         CasingTest::new_ip_address();
-=======
+    }
+  
     fn custom_serialization() {
         let struct_with_custom_bytes = StructWithCustomSerialization::new(
             vec![0xCA, 0xFE, 0xF0, 0x0D],
@@ -566,6 +566,5 @@
         ].into_iter().flatten().clone().collect::<Vec<u8>>();
         let from_bytes = WrapperList::from_cbor_bytes(&bytes).unwrap();
         deser_test(&from_bytes);
->>>>>>> eadc0435
     }
 }