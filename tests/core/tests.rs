--- conflicted
+++ resolved
@@ -305,18 +305,10 @@
 
     #[test]
     fn externs() {
-<<<<<<< HEAD
-        let externs = Externs::new(ExternalFoo::new(
-            436,
-            String::from("jfkdsjfd"),
-            vec![1, 1, 1],
-        ));
-=======
         let ext_foo = ExternalFoo::new(436, String::from("jfkdsjfd"), vec![1, 1, 1]);
         let mut externs = Externs::new(ext_foo.clone());
         deser_test(&externs);
         externs.opt = Some(ext_foo);
->>>>>>> 4ae9ac78
         deser_test(&externs);
     }
 
