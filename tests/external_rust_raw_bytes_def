<<<<<<< HEAD
pub trait RawBytesEncoding {
    fn to_raw_bytes(&self) -> &[u8];

    fn from_raw_bytes(bytes: &[u8]) -> Result<Self, CryptoError>
    where
        Self: Sized;
}

#[derive(Debug)]
pub enum CryptoError {
    WrongSize,
}

impl core::fmt::Display for CryptoError {
    fn fmt(&self, f: &mut core::fmt::Formatter<'_>) -> core::fmt::Result {
        write!(f, "CryptoError::WrongSize")
    }
}

impl core::error::Error for CryptoError {}
=======
use crate::RawBytesEncoding;
>>>>>>> 656c507a

#[derive(Clone, Debug)]
pub struct PubKey([u8; 32]);

impl RawBytesEncoding for PubKey {
    fn to_raw_bytes(&self) -> &[u8] {
        &self.0
    }

<<<<<<< HEAD
    fn from_raw_bytes(bytes: &[u8]) -> Result<Self, CryptoError> {
        use core::convert::TryInto;
        bytes.try_into().map(PubKey).or(Err(CryptoError::WrongSize))
=======
    fn from_raw_bytes(bytes: &[u8]) -> Result<Self, DeserializeError> {
        use std::convert::TryInto;
        bytes
            .try_into()
            .map(PubKey)
            .map_err(|e| DeserializeFailure::InvalidStructure(Box::new(e)).into())
>>>>>>> 656c507a
    }
}<|MERGE_RESOLUTION|>--- conflicted
+++ resolved
@@ -1,27 +1,4 @@
-<<<<<<< HEAD
-pub trait RawBytesEncoding {
-    fn to_raw_bytes(&self) -> &[u8];
-
-    fn from_raw_bytes(bytes: &[u8]) -> Result<Self, CryptoError>
-    where
-        Self: Sized;
-}
-
-#[derive(Debug)]
-pub enum CryptoError {
-    WrongSize,
-}
-
-impl core::fmt::Display for CryptoError {
-    fn fmt(&self, f: &mut core::fmt::Formatter<'_>) -> core::fmt::Result {
-        write!(f, "CryptoError::WrongSize")
-    }
-}
-
-impl core::error::Error for CryptoError {}
-=======
 use crate::RawBytesEncoding;
->>>>>>> 656c507a
 
 #[derive(Clone, Debug)]
 pub struct PubKey([u8; 32]);
@@ -31,17 +8,11 @@
         &self.0
     }
 
-<<<<<<< HEAD
-    fn from_raw_bytes(bytes: &[u8]) -> Result<Self, CryptoError> {
+    fn from_raw_bytes(bytes: &[u8]) -> Result<Self, DeserializeError> {
         use core::convert::TryInto;
-        bytes.try_into().map(PubKey).or(Err(CryptoError::WrongSize))
-=======
-    fn from_raw_bytes(bytes: &[u8]) -> Result<Self, DeserializeError> {
-        use std::convert::TryInto;
         bytes
             .try_into()
             .map(PubKey)
             .map_err(|e| DeserializeFailure::InvalidStructure(Box::new(e)).into())
->>>>>>> 656c507a
     }
 }