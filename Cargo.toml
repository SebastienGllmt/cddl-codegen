[package]
name = "cddl-codegen"
version = "0.1.0"
edition = "2018"

[features]
default = ["which-rustfmt"]
# Dynamically discover a `rustfmt` binary using the `which` crate
which-rustfmt = ["which"]

[dependencies]
cbor_event = { git = "https://github.com/SimonIT/cbor_event", branch = "no_std" }
cddl = "0.9.1"
<<<<<<< HEAD
clap = { version = "4.1.8", features = ["derive"] }
codegen = { git = "https://github.com/SimonIT/codegen", branch = "cfg_attr" }
=======
clap = { version = "4.2.1", features = ["derive"] }
codegen = { git = "https://github.com/dcSpark/codegen", branch = "master" }
>>>>>>> da575e77
either = "1.8.1"
once_cell = "1.17.1"
nom = "7.1.1"
which = { version = "4.4.0", optional = true, default-features = false }
syn = "1.0.109"
quote = "1.0.26"<|MERGE_RESOLUTION|>--- conflicted
+++ resolved
@@ -11,13 +11,8 @@
 [dependencies]
 cbor_event = { git = "https://github.com/SimonIT/cbor_event", branch = "no_std" }
 cddl = "0.9.1"
-<<<<<<< HEAD
-clap = { version = "4.1.8", features = ["derive"] }
+clap = { version = "4.2.1", features = ["derive"] }
 codegen = { git = "https://github.com/SimonIT/codegen", branch = "cfg_attr" }
-=======
-clap = { version = "4.2.1", features = ["derive"] }
-codegen = { git = "https://github.com/dcSpark/codegen", branch = "master" }
->>>>>>> da575e77
 either = "1.8.1"
 once_cell = "1.17.1"
 nom = "7.1.1"
