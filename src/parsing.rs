--- conflicted
+++ resolved
@@ -286,34 +286,6 @@
     );
     match &type1.type2 {
         Type2::Typename{ ident, generic_args, .. } => {
-<<<<<<< HEAD
-            // Note: this handles bool constants too, since we apply the type aliases and they resolve
-            // and there's no Type2::BooleanValue
-            let cddl_ident = CDDLIdent::new(ident.to_string());
-            let control = type1.operator.as_ref().map(|op| parse_control_operator(types, parent_visitor, &type1.type2, op));
-            match control {
-                Some(control) => {
-                    assert!(generic_params.is_none(), "Generics combined with range specifiers not supported");
-                    // TODO: what about aliases that resolve to these? is it even possible to know this at this stage?
-                    let field_type = || match cddl_ident.to_string().as_str() {
-                        "tstr" | "text" => ConceptualRustType::Primitive(Primitive::Str),
-                        "bstr" | "bytes" => ConceptualRustType::Primitive(Primitive::Bytes),
-                        other => panic!("range control specifiers not supported for type: {}", other),
-                    };
-                    match control {
-                        ControlOperator::Range(min_max) => {
-                            match cddl_ident.to_string().as_str() {
-                                "int" | "uint" | "float" | "float64" | "float32" | "float16" => match range_to_primitive(min_max.0, min_max.1) {
-                                    Some(t) => types.register_type_alias(type_name.clone(), t.into(), true, true),
-                                    None => panic!("unsupported range for {:?}: {:?}", cddl_ident.to_string().as_str(), control)
-                                },
-                                _ => types.register_rust_struct(parent_visitor, RustStruct::new_wrapper(type_name.clone(), outer_tag, field_type().clone().into(), Some(min_max)))
-                            }
-                        },
-                        ControlOperator::CBOR(ty) => match field_type() {
-                            ConceptualRustType::Primitive(Primitive::Bytes) => {
-                                types.register_type_alias(type_name.clone(), ty.as_bytes(), true, true);
-=======
             if ident.ident == EXTERN_MARKER {
                 types.register_rust_struct(parent_visitor, RustStruct::new_extern(type_name.clone()));
             } else {
@@ -333,13 +305,12 @@
                         match control {
                             ControlOperator::Range(min_max) => {
                                 match cddl_ident.to_string().as_str() {
-                                    "int" | "uint" => match range_to_primitive(min_max.0, min_max.1) {
+                                    "int" | "uint" | "float" | "float64" | "float32" | "float16"  => match range_to_primitive(min_max.0, min_max.1) {
                                         Some(t) => types.register_type_alias(type_name.clone(), t.into(), !rule_metadata.no_alias, !rule_metadata.no_alias),
                                         None => panic!("unsupported range for {:?}: {:?}", cddl_ident.to_string().as_str(), control)
                                     },
                                     _ => types.register_rust_struct(parent_visitor, RustStruct::new_wrapper(type_name.clone(), outer_tag, field_type().clone().into(), Some(min_max)))
                                 }
->>>>>>> f8aa98e3
                             },
                             ControlOperator::CBOR(ty) => match field_type() {
                                 ConceptualRustType::Primitive(Primitive::Bytes) => {
@@ -375,7 +346,7 @@
                                     },
                                     None => {
                                         if rule_metadata.is_newtype {
-                                            types.register_rust_struct(parent_visitor, RustStruct::new_wrapper(type_name.clone(), None, concrete_type, None)); 
+                                            types.register_rust_struct(parent_visitor, RustStruct::new_wrapper(type_name.clone(), None, concrete_type, None));
                                         } else {
                                             types.register_type_alias(type_name.clone(), concrete_type, !rule_metadata.no_alias, !rule_metadata.no_alias);
                                         }
@@ -426,13 +397,8 @@
                                 },
                                 Some(ControlOperator::Range(min_max)) => {
                                     match ident.to_string().as_str() {
-<<<<<<< HEAD
                                         "int" | "uint" | "float" | "float64" | "float32" | "float16" => match range_to_primitive(min_max.0, min_max.1) {
-                                            Some(t) => types.register_type_alias(type_name.clone(), t.into(), true, true),
-=======
-                                        "int" | "uint" => match range_to_primitive(min_max.0, min_max.1) {
                                             Some(t) => types.register_type_alias(type_name.clone(), t.into(), !rule_metadata.no_alias, !rule_metadata.no_alias),
->>>>>>> f8aa98e3
                                             None => panic!("unsupported range for {:?}: {:?}", ident.to_string().as_str(), control)
                                         },
                                         _ => types.register_rust_struct(parent_visitor, RustStruct::new_wrapper(type_name.clone(), *tag, new_type, Some(min_max)))
