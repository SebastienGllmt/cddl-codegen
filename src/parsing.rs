use cddl::ast::parent::ParentVisitor;
use cddl::{ast::*, token};
use either::{Either};
use std::collections::{BTreeMap};

use crate::comment_ast::{RuleMetadata, metadata_from_comments};
use crate::intermediate::{
    AliasIdent,
    CDDLIdent,
    ConceptualRustType,
    EnumVariant,
    FixedValue,
    GenericDef,
    GenericInstance,
    IntermediateTypes,
    Primitive,
    Representation,
    RustIdent,
    RustRecord,
    RustStruct,
    RustType,
    RustField,
    VariantIdent,
};
use crate::utils::{
    append_number_if_duplicate,
    convert_to_camel_case,
    convert_to_snake_case,
    is_identifier_user_defined,
};

#[derive(Clone, Debug)]
enum ControlOperator {
    Range((Option<i128>, Option<i128>)),
    CBOR(RustType),
    Default(FixedValue),
}

pub const SCOPE_MARKER: &'static str = "_CDDL_CODEGEN_SCOPE_MARKER_";

/// Some means it is a scope marker, containing the scope
pub fn rule_is_scope_marker(cddl_rule: &cddl::ast::Rule) -> Option<String> {
    match cddl_rule {
        Rule::Type{ rule: TypeRule{ name: Identifier{ ident , .. }, value, .. }, .. } => {
            if value.type_choices.len() == 1 && ident.starts_with(SCOPE_MARKER) {
                match &value.type_choices[0].type1.type2 {
                    Type2::TextValue{ value, .. } => Some(value.to_string()),
                    _ => None,
                }
            } else {
                None
            }
        },
        _ => None,
    }
}

pub fn parse_rule(types: &mut IntermediateTypes, parent_visitor: &ParentVisitor, cddl_rule: &cddl::ast::Rule) {
    match cddl_rule {
        cddl::ast::Rule::Type{ rule, .. } => {
            // (1) is_type_choice_alternate ignored since shelley.cddl doesn't need it
            //     It's used, but used for no reason as it is the initial definition
            //     (which is also valid cddl), but it would be fine as = instead of /=
            // (2) ignores control operators - only used in shelley spec to limit string length for application metadata
            let rust_ident = RustIdent::new(CDDLIdent::new(rule.name.to_string()));
            let generic_params = rule
                .generic_params
                .as_ref()
                .map(|gp| gp.params.iter().map(|id| RustIdent::new(CDDLIdent::new(id.param.to_string()))).collect::<Vec<_>>());
            if rule.value.type_choices.len() == 1 {
                let choice = &rule.value.type_choices.first().unwrap();
                parse_type(types, parent_visitor, &rust_ident, choice, None, generic_params);
            } else {
                parse_type_choices(types, parent_visitor, &rust_ident, &rule.value.type_choices, None, generic_params);
            }
        },
        cddl::ast::Rule::Group{ rule, .. } => {
            assert_eq!(rule.generic_params, None, "{}: Generics not supported on plain groups", rule.name);
            // Freely defined group - no need to generate anything outside of group module
            // already handled in main.rs
            match &rule.entry {
                cddl::ast::GroupEntry::InlineGroup{ .. } => (),
                x => panic!("Group rule with non-inline group? {:?}", x),
            }
        },
    }
}

pub fn rule_ident(cddl_rule: &cddl::ast::Rule) -> RustIdent {
    match cddl_rule {
        cddl::ast::Rule::Type{ rule, .. } => RustIdent::new(CDDLIdent::new(rule.name.to_string())),
        cddl::ast::Rule::Group{ rule, .. } => match &rule.entry {
            cddl::ast::GroupEntry::InlineGroup{ .. } => RustIdent::new(CDDLIdent::new(rule.name.to_string())),
            x => panic!("Group rule with non-inline group? {:?}", x),
        },
    }
}

fn parse_type_choices(types: &mut IntermediateTypes, parent_visitor: &ParentVisitor, name: &RustIdent, type_choices: &Vec<TypeChoice>, tag: Option<usize>, generic_params: Option<Vec<RustIdent>>) {
    let optional_inner_type = if type_choices.len() == 2 {
        let a = &type_choices[0].type1;
        let b = &type_choices[1].type1;
        if type2_is_null(&a.type2) {
            Some(b)
        } else if type2_is_null(&b.type2) {
            Some(a)
        } else {
            None
        }
    } else {
        None
    };
    if let Some(inner_type2) = optional_inner_type {
        if generic_params.is_some() {
            // the current generic support relies on having a RustStruct to swap out the types with
            // but that won't happen with T / null types since we generate an alias instead
            todo!("support foo<T> = T / null");
        }
        let inner_rust_type = rust_type_from_type1(types, parent_visitor, inner_type2);
        let final_type = match tag {
            Some(tag) => RustType::new(ConceptualRustType::Optional(Box::new(inner_rust_type))).tag(tag),
            None => RustType::new(ConceptualRustType::Optional(Box::new(inner_rust_type))),
        };
        types.register_type_alias(name.clone(), final_type, true, true);
    } else {
        let variants = create_variants_from_type_choices(types, parent_visitor, type_choices);
        let rust_struct = RustStruct::new_type_choice(name.clone(), tag, variants);
        match generic_params {
            Some(params) => types.register_generic_def(GenericDef::new(params, rust_struct)),
            None => types.register_rust_struct(parent_visitor, rust_struct),
        };
    }
}

fn type2_to_number_literal(type2: &Type2) -> isize {
    match type2 {
        Type2::UintValue{ value, .. } => *value as isize,
        Type2::IntValue{ value, .. } => *value,
        _ => panic!("Value specified: {:?} must be a number literal to be used here", type2),
    }
}

<<<<<<< HEAD
fn type2_to_fixed_value(type2: &Type2) -> FixedValue {
    match type2 {
        Type2::UintValue{ value, .. } => FixedValue::Uint(*value),
        Type2::IntValue{ value, .. } => FixedValue::Nint(*value),
        Type2::TextValue{ value, .. } => FixedValue::Text(value.to_string()),
        _ => panic!("Type2: {:?} does not correspond to a supported FixedValue", type2),
    }
}

fn parse_control_operator(types: &mut IntermediateTypes, parent: &Type2AndParent, operator: &Operator) -> ControlOperator {
    let lower_bound = match parent.type2 {
=======
fn parse_control_operator(types: &mut IntermediateTypes, parent_visitor: &ParentVisitor, type2: &Type2, operator: &Operator) -> ControlOperator {
    let lower_bound = match type2 {
>>>>>>> 5a7e6806
        Type2::Typename{ ident, .. } if ident.to_string() == "uint" => Some(0),
        _ => None,
    };
    //todo: read up on other range control operators in CDDL RFC
    // (rangeop / ctlop) S type2
    match operator.operator {
        RangeCtlOp::RangeOp{ is_inclusive, .. } => {
            let range_start = match type2 {
                Type2::UintValue{ value, .. } => *value as isize,
                Type2::IntValue{ value, .. } => *value,
                _ => panic!("Number expected as range start. Found {:?}", type2)
            };
            let range_end = match operator.type2 {
                Type2::UintValue{ value, .. } => value as isize,
                Type2::IntValue{ value, ..} => value,
                _ => unimplemented!("unsupported type in range control operator: {:?}", operator),
            };
            ControlOperator::Range((Some(range_start as i128), Some(if is_inclusive { range_end  as i128 } else { (range_end + 1)  as i128 })))
        },
        RangeCtlOp::CtlOp{ ctrl, .. } => match ctrl {
<<<<<<< HEAD
            cddl::token::ControlOperator::CBORSEQ |
            cddl::token::ControlOperator::WITHIN |
            cddl::token::ControlOperator::AND => todo!("control operator {} not supported", ctrl),
            cddl::token::ControlOperator::DEFAULT => ControlOperator::Default(type2_to_fixed_value(&operator.type2)),
            cddl::token::ControlOperator::CBOR => ControlOperator::CBOR(rust_type_from_type2(types, &Type2AndParent { type2: &operator.type2, parent: parent.parent, })),
            cddl::token::ControlOperator::EQ => ControlOperator::Range((Some(type2_to_number_literal(&operator.type2)  as i128), Some(type2_to_number_literal(&operator.type2)  as i128))),
            // TODO: this would be MUCH nicer (for error displaying, etc) to handle this in its own dedicated way
            //       which might be necessary once we support other control operators anyway
            cddl::token::ControlOperator::NE => ControlOperator::Range((Some((type2_to_number_literal(&operator.type2) + 1) as i128), Some((type2_to_number_literal(&operator.type2) - 1) as i128))),
            cddl::token::ControlOperator::LE => ControlOperator::Range((lower_bound, Some(type2_to_number_literal(&operator.type2) as i128))),
            cddl::token::ControlOperator::LT => ControlOperator::Range((lower_bound, Some((type2_to_number_literal(&operator.type2) - 1) as i128))),
            cddl::token::ControlOperator::GE => ControlOperator::Range((Some(type2_to_number_literal(&operator.type2) as i128), None)),
            cddl::token::ControlOperator::GT => ControlOperator::Range((Some((type2_to_number_literal(&operator.type2) + 1) as i128), None)),
            cddl::token::ControlOperator::SIZE => {
=======
            token::ControlOperator::DEFAULT |
            token::ControlOperator::CBORSEQ |
            token::ControlOperator::WITHIN |
            token::ControlOperator::AND => todo!("control operator {} not supported", ctrl),
            token::ControlOperator::CBOR => ControlOperator::CBOR(rust_type_from_type2(types, parent_visitor, &operator.type2)),
            token::ControlOperator::EQ => ControlOperator::Range((Some(type2_to_number_literal(&operator.type2)  as i128), Some(type2_to_number_literal(&operator.type2)  as i128))),
            // TODO: this would be MUCH nicer (for error displaying, etc) to handle this in its own dedicated way
            //       which might be necessary once we support other control operators anyway
            token::ControlOperator::NE => ControlOperator::Range((Some((type2_to_number_literal(&operator.type2) + 1) as i128), Some((type2_to_number_literal(&operator.type2) - 1) as i128))),
            token::ControlOperator::LE => ControlOperator::Range((lower_bound, Some(type2_to_number_literal(&operator.type2) as i128))),
            token::ControlOperator::LT => ControlOperator::Range((lower_bound, Some((type2_to_number_literal(&operator.type2) - 1) as i128))),
            token::ControlOperator::GE => ControlOperator::Range((Some(type2_to_number_literal(&operator.type2) as i128), None)),
            token::ControlOperator::GT => ControlOperator::Range((Some((type2_to_number_literal(&operator.type2) + 1) as i128), None)),
            token::ControlOperator::SIZE => {
>>>>>>> 5a7e6806
                let base_range = match &operator.type2 {
                    Type2::UintValue{ value, .. } => ControlOperator::Range((None, Some(*value as i128))),
                    Type2::IntValue{ value, .. } => ControlOperator::Range((None, Some(*value as i128))),
                    Type2::ParenthesizedType{ pt, .. } => {
                        assert_eq!(pt.type_choices.len(), 1);
                        let inner_type = &pt.type_choices.first().unwrap().type1;
                        let min = match inner_type.type2 {
                            Type2::UintValue{ value, .. } => Some(value as i128),
                            Type2::IntValue{ value, .. } => Some(value as i128),
                            _ => unimplemented!("unsupported type in range control operator: {:?}", operator),
                        };
                        let max = match &inner_type.operator {
                            Some(op) => match op.operator {
                                RangeCtlOp::RangeOp{ is_inclusive, ..} => {
                                    let value = match op.type2 {
                                        Type2::UintValue{ value, .. } => value as i128,
                                        Type2::IntValue{ value, ..} => value as i128,
                                        _ => unimplemented!("unsupported type in range control operator: {:?}", operator),
                                    };
                                    Some(if is_inclusive { value } else { value + 1 })
                                },
                                RangeCtlOp::CtlOp{ .. } => panic!(""),
                            },
                            None => min,
                        };
                        ControlOperator::Range((min, max))
                    },
                    _ => unimplemented!("unsupported type in range control operator: {:?}", operator),
                };
                match type2 {
                    Type2::Typename{ ident, .. } if ident.to_string() == "uint" => {
                        // .size 3 means 24 bits
                        match &base_range {
                            ControlOperator::Range((Some(l), Some(h))) => ControlOperator::Range((Some(i128::pow(2, 8 * *l as u32)), Some(i128::pow(2, 8 * *h as u32) - 1))),
                            ControlOperator::Range((None, Some(h))) => ControlOperator::Range((Some(0), Some(i128::pow(2, 8 * *h as u32) - 1))),
                            _ => panic!("unexpected partial range in size control operator: {:?}", operator)
                        }
                    },
                    Type2::Typename{ ident, .. } if ident.to_string() == "int" => {
                        match &base_range {
                            // this is complex to support since it requires two disjoint ranges of possible values
                            ControlOperator::Range((Some(_), Some(_))) => panic!(".size range unsupported for signed int type: {:?}", operator),
                            ControlOperator::Range((None, Some(h))) => ControlOperator::Range((Some(-i128::pow(2, ((8 * *h) - 1) as u32)), Some(i128::pow(2, ((8 * *h) - 1) as u32) - 1))),
                            _ => panic!("unexpected partial range in size control operator: {:?}", operator)
                        }
                    }
                    _ => {
                        match base_range {
                            // for strings & byte arrays, specifying an upper value means an exact value (.size 3 means a 3 char string)
                            ControlOperator::Range((None, Some(h))) => ControlOperator::Range((Some(h), Some(h))),
                            range => range,
                        }
                    }
                }
            },
            _ => panic!("Unknown (not seen in RFC-8610) range control operator: {}", ctrl),
        }
    }
}

fn range_to_primitive(low: Option<i128>, high: Option<i128>) -> Option<ConceptualRustType> {
    match (low, high) {
        (Some(l), Some(h)) if l == u8::MIN as i128 && h == u8::MAX as i128 => Some(ConceptualRustType::Primitive(Primitive::U8)),
        (Some(l), Some(h)) if l == i8::MIN as i128 && h == i8::MAX as i128 => Some(ConceptualRustType::Primitive(Primitive::I8)),
        (Some(l), Some(h)) if l == u16::MIN as i128 && h == u16::MAX as i128 => Some(ConceptualRustType::Primitive(Primitive::U16)),
        (Some(l), Some(h)) if l == i16::MIN as i128 && h == i16::MAX as i128 => Some(ConceptualRustType::Primitive(Primitive::I16)),
        (Some(l), Some(h)) if l == u32::MIN as i128 && h == u32::MAX as i128 => Some(ConceptualRustType::Primitive(Primitive::U32)),
        (Some(l), Some(h)) if l == i32::MIN as i128 && h == i32::MAX as i128 => Some(ConceptualRustType::Primitive(Primitive::I32)),
        (Some(l), Some(h)) if l == u64::MIN as i128 && h == u64::MAX as i128 => Some(ConceptualRustType::Primitive(Primitive::U64)),
        (Some(l), Some(h)) if l == i64::MIN as i128 && h == i64::MAX as i128 => Some(ConceptualRustType::Primitive(Primitive::I64)),
        _ => None
    }
}

fn parse_type(types: &mut IntermediateTypes, parent_visitor: &ParentVisitor, type_name: &RustIdent, type_choice: &TypeChoice, outer_tag: Option<usize>, generic_params: Option<Vec<RustIdent>>) {
    let type1 = &type_choice.type1;
    match &type1.type2 {
        Type2::Typename{ ident, generic_args, .. } => {
            // Note: this handles bool constants too, since we apply the type aliases and they resolve
            // and there's no Type2::BooleanValue
            let cddl_ident = CDDLIdent::new(ident.to_string());
            let control = type1.operator.as_ref().map(|op| parse_control_operator(types, parent_visitor, &type1.type2, op));
            match control {
                Some(control) => {
                    assert!(generic_params.is_none(), "Generics combined with range specifiers not supported");
                    // TODO: what about aliases that resolve to these? is it even possible to know this at this stage?
                    let field_type = || match cddl_ident.to_string().as_str() {
                        "tstr" | "text" => ConceptualRustType::Primitive(Primitive::Str),
                        "bstr" | "bytes" => ConceptualRustType::Primitive(Primitive::Bytes),
                        other => panic!("range control specifiers not supported for type: {}", other),
                    };
                    match control {
                        ControlOperator::Range(min_max) => {
                            match cddl_ident.to_string().as_str() {
                                "int" | "uint" => match range_to_primitive(min_max.0, min_max.1) {
                                    Some(t) => types.register_type_alias(type_name.clone(), t.into(), true, true),
                                    None => panic!("unsupported range for {:?}: {:?}", cddl_ident.to_string().as_str(), control)
                                },
<<<<<<< HEAD
                                _ => types.register_rust_struct(RustStruct::new_wrapper(type_name.clone(), outer_tag, field_type().clone().into(), Some(min_max)))
=======
                                _ => types.register_rust_struct(parent_visitor, RustStruct::new_wrapper(type_name.clone(), outer_tag, field_type().clone(), Some(min_max)))
>>>>>>> 5a7e6806
                            }
                        },
                        ControlOperator::CBOR(ty) => match field_type() {
                            ConceptualRustType::Primitive(Primitive::Bytes) => {
                                types.register_type_alias(type_name.clone(), ty.as_bytes(), true, true);
                            },
                            _ => panic!(".cbor is only allowed on bytes as per CDDL spec"),
                        },
                        ControlOperator::Default(default_value) => {
                            let default_type = rust_type_from_type2(types, &Type2AndParent { type2: &type1.type2, parent: &type1 })
                                .default(default_value);
                            types.register_type_alias(type_name.clone(), default_type, true, true);
                        },
                    }
                },
                None => {
                    let mut concrete_type = types.new_type(&cddl_ident);
                    if let ConceptualRustType::Alias(_ident, ty) = concrete_type.conceptual_type {
                        concrete_type.conceptual_type = *ty;
                    };
                    match &generic_params {
                        Some(_params) => {
                            // this should be the only situation where you need this as otherwise the params would be unbound
                            todo!("generics on defined types e.g. foo<T, U> = [T, U], bar<V> = foo<V, uint>");
                            // TODO: maybe you could do this by resolving it here then storing the resolved one as GenericDef
                        },
                        None => {
                            match generic_args {
                                Some(arg) => {
                                    // This is for named generic instances such as:
                                    // foo = bar<text>
                                    let generic_args = arg.args.iter().map(|a| rust_type_from_type1(types, parent_visitor, &a.arg)).collect();
                                    types.register_generic_instance(GenericInstance::new(type_name.clone(), RustIdent::new(cddl_ident.clone()), generic_args))
                                },
                                None => {
                                    let rule_metadata = RuleMetadata::from(type1.comments_after_type.as_ref());
                                    if rule_metadata.is_newtype {
                                        types.register_rust_struct(parent_visitor, RustStruct::new_wrapper(type_name.clone(), None, concrete_type, None)); 
                                    } else {
                                        types.register_type_alias(type_name.clone(), concrete_type, true, true);
                                    }
                                }
                            }
                        }
                    }
                },
            }
        },
        Type2::Map{ group, .. } => {
            parse_group(types, parent_visitor, group, type_name, Representation::Map, outer_tag, generic_params);
        },
        Type2::Array{ group, .. } => {
            // TODO: We could potentially generate an array-wrapper type around this
            // possibly based on the occurency specifier.
            parse_group(types, parent_visitor, group, type_name, Representation::Array, outer_tag, generic_params);
        },
        Type2::TaggedData{ tag, t, .. } => {
            if let Some(_) = outer_tag {
                panic!("doubly nested tags are not supported");
            }
            let tag_unwrap = tag.expect("not sure what empty tag here would mean - unsupported");
            match t.type_choices.len() {
                1 => {
                    let inner_type = &t.type_choices.first().unwrap();
                    match match &inner_type.type1.type2 {
                        Type2::Typename{ ident, .. } => Either::Right(ident),
                        Type2::Map{ group, .. } => Either::Left(group),
                        Type2::Array{ group, .. } => Either::Left(group),
                        x => panic!("only supports tagged arrays/maps/typenames - found: {:?} in rule {}", x, type_name),
                    } {
                        Either::Left(_group) => parse_type(types, parent_visitor, type_name, inner_type, *tag, generic_params),
                        Either::Right(ident) => {
                            let new_type = types.new_type(&CDDLIdent::new(ident.to_string()));
                            let control = inner_type.type1.operator.as_ref().map(|op| parse_control_operator(types, parent_visitor, &inner_type.type1.type2, op));
                            match control {
                                Some(ControlOperator::CBOR(_ty)) => {
                                    // TODO: this would be fixed if we ordered definitions via a dependency graph to begin with
                                    // which would also allow us to do a single pass instead of many like we do now
                                    let base_type = types
                                        .apply_type_aliases(&AliasIdent::new(CDDLIdent::new(ident.to_string())))
                                        .expect(&format!("Please move definition for {} above {}", type_name, ident));
                                    types.register_type_alias(type_name.clone(), base_type.as_bytes().tag(tag_unwrap), true, true);
                                },
                                Some(ControlOperator::Range(min_max)) => {
                                    match ident.to_string().as_str() {
                                        "int" | "uint" => match range_to_primitive(min_max.0, min_max.1) {
                                            Some(t) => types.register_type_alias(type_name.clone(), t.into(), true, true),
                                            None => panic!("unsupported range for {:?}: {:?}", ident.to_string().as_str(), control)
                                        },
                                        _ => types.register_rust_struct(parent_visitor, RustStruct::new_wrapper(type_name.clone(), *tag, new_type, Some(min_max)))
                                    }
                                },
                                Some(ControlOperator::Default(default_value)) => {
                                    let default_tagged_type = rust_type_from_type2(types, &Type2AndParent { parent: &inner_type.type1, type2: &inner_type.type1.type2 })
                                        .default(default_value)
                                        .tag(tag_unwrap);
                                    types.register_type_alias(type_name.clone(), default_tagged_type, true, true);
                                },
                                None => {
                                    // TODO: this would be fixed if we ordered definitions via a dependency graph to begin with
                                    // which would also allow us to do a single pass instead of many like we do now
                                    let base_type = types
                                        .apply_type_aliases(&AliasIdent::new(CDDLIdent::new(ident.to_string())))
                                        .expect(&format!("Please move definition for {} above {}", type_name, ident));
                                    types.register_type_alias(type_name.clone(), base_type.tag(tag_unwrap), true, true);
                                },
                            }
                        },
                    };
                },
                _ => {
                    parse_type_choices(types, parent_visitor, type_name, &t.type_choices, *tag, generic_params);
                }
            };
        },
        // Note: bool constants are handled via Type2::Typename
        Type2::IntValue{ value, .. } => {
            let fallback_type = ConceptualRustType::Fixed(FixedValue::Nint(*value));

            let control = type1.operator.as_ref().map(|op| parse_control_operator(types, parent_visitor, &type1.type2, op));
            let base_type = match control {
                Some(ControlOperator::Range(min_max)) => {
                    match range_to_primitive(min_max.0, min_max.1) {
                        Some(t) => t,
                        _ => fallback_type
                    }
                },
                _ => fallback_type
            };
            types.register_type_alias(type_name.clone(), base_type.into(), true, true);
        },
        Type2::UintValue{ value, .. } => {
            let fallback_type = ConceptualRustType::Fixed(FixedValue::Uint(*value));

            let control = type1.operator.as_ref().map(|op| parse_control_operator(types, parent_visitor, &type1.type2, op));
            let base_type = match control {
                Some(ControlOperator::Range(min_max)) => {
                    match range_to_primitive(min_max.0, min_max.1) {
                        Some(t) => t,
                        _ => fallback_type
                    }
                },
                _ => fallback_type
            };
            types.register_type_alias(type_name.clone(), base_type.into(), true, true);
        },
        Type2::TextValue{ value, .. } => {
            types.register_type_alias(type_name.clone(), ConceptualRustType::Fixed(FixedValue::Text(value.to_string())).into(), true, true);
        },
        x => {
            panic!("\nignored typename {} -> {:?}\n", type_name, x);
        },
    }
}

// TODO: Also generates individual choices if required, ie for a / [foo] / c would generate Foos
pub fn create_variants_from_type_choices(types: &mut IntermediateTypes, parent_visitor: &ParentVisitor, type_choices: &Vec<TypeChoice>) -> Vec<EnumVariant> {
    let mut variant_names_used = BTreeMap::<String, u32>::new();
    type_choices.iter().map(|choice| {
        let rust_type = rust_type_from_type1(types, parent_visitor, &choice.type1);
        let variant_name = append_number_if_duplicate(&mut variant_names_used, rust_type.for_variant().to_string());
        EnumVariant::new(VariantIdent::new_custom(variant_name), rust_type, false)
    }).collect()
}

fn table_domain_range<'a>(group_choice: &'a GroupChoice<'a>, rep: Representation) -> Option<(&'a Type1<'a>, &'a Type<'a>)> {
    // Here we test if this is a struct vs a table.
    // struct: { x: int, y: int }, etc
    // table: { * int => tstr }, etc
    // this assumes that all maps representing tables are homogenous
    // and contain no other fields. I am not sure if this is a guarantee in
    // cbor but I would hope that the cddl specs we are using follow this.
    if let Representation::Map = rep {
        if group_choice.group_entries.len() == 1 {
            match group_choice.group_entries.first() {
                Some((GroupEntry::ValueMemberKey{ ge, .. }, _)) => {
                    match &ge.member_key {
                        Some(MemberKey::Type1{ t1, .. }) => {
                            // TODO: Do we need to handle cuts for what we're doing?
                            // Does the range control operator matter?
                            return Some((&t1, &ge.entry_type));
                        },
                        // has a fixed value - this is just a 1-element struct
                        Some(MemberKey::Value{ .. }) => return None,
                        _ => panic!("unsupported table map key (1): {:?}", ge),
                    }
                },
                _ => panic!("unsupported table map key (2): {:?}", group_choice.group_entries.first().unwrap()),
            }
        }
    }
    // Could not get a table-type domain/range - must be a heterogenous struct
    None
}

// would use rust_type_from_type1 but that requires IntermediateTypes which we shouldn't
fn type2_is_null(t2: &Type2) -> bool {
    match t2 {
        Type2::Typename{ ident, .. } => ident.ident == "null" || ident.ident == "nil",
        _ => false,
    }
}

fn type_to_field_name(t: &Type) -> Option<String> {
    let type2_to_field_name = |t2: &Type2| match t2 {
        Type2::Typename{ ident, .. } => Some(ident.to_string()),
            Type2::TextValue { value, .. } => Some(value.to_string()),
            Type2::Array { group, .. } => match group.group_choices.len() {
                1 => {
                    let entries = &group.group_choices.first().unwrap().group_entries;
                    match entries.len() {
                        1 => {
                            match &entries.first().unwrap().0 {
                                // should we do this? here it possibly allows [[foo]] -> fooss
                                GroupEntry::ValueMemberKey{ ge, .. } => Some(format!("{}s", type_to_field_name(&ge.entry_type)?)),
                                GroupEntry::TypeGroupname{ ge, .. } => Some(format!("{}s", ge.name.to_string())),
                                GroupEntry::InlineGroup { .. } => None,
                            }
                        },
                        // only supports homogenous arrays for now
                        _ => None,
                    }
                },
                // no group choice support here
                _ => None
            }
            // non array/text/identifier types not supported here - value keys are caught earlier anyway
            _ => None
    };
    match t.type_choices.len() {
        1 => type2_to_field_name(&t.type_choices.first().unwrap().type1.type2),
        2 => {
            // special case for T / null -> maps to Option<T> so field name should be same as just T
            let a = &t.type_choices[0].type1.type2;
            let b = &t.type_choices[1].type1.type2;
            if type2_is_null(a) {
                type2_to_field_name(b)
            } else if type2_is_null(b) {
                type2_to_field_name(a)
            } else {
                // neither are null - we do not support type choices here
                None
            }
        },
        // no type choice support here
        _ => None,
    }
}

fn _field_name_from_comments<'a>(comments: &Option<Comments<'a>>) -> Option<String> {
    comments
        .as_ref()?
        .0
        .iter()
        .find(|c| c.trim().starts_with("field:"))
        .map(|c| c.trim()[6..].trim().to_owned())
}

fn combine_comments<'a>(a: &'a Option<Comments>, b: &'a Option<Comments>) -> Option<Vec<&'a str>> {
    match (a.as_ref().map(|comment| comment.0.clone()), b.as_ref().map(|comment| comment.0.clone())) {
        (Some(a), Some(b)) => Some([a, b].concat()),
        (opt_a, opt_b) => opt_a.or(opt_b)
    }
}

// Attempts to use the style-converted type name as a field name, and if we have already
// generated one, then we simply add numerals starting at 2, 3, 4...
// If you wish to only check if there is an explicitly stated field name,
// then use group_entry_to_raw_field_name()
fn group_entry_to_field_name(entry: &GroupEntry, index: usize, already_generated: &mut BTreeMap<String, u32>, optional_comma: &OptionalComma) -> String {
    //println!("group_entry_to_field_name() = {:#?}", entry);
    let field_name = convert_to_snake_case(&match entry {
        GroupEntry::ValueMemberKey{ trailing_comments, ge, .. } => match ge.member_key.as_ref() {
            Some(member_key) => match member_key {
                MemberKey::Value{ value, .. } => {
                    let combined_comments = combine_comments(trailing_comments, &optional_comma.trailing_comments);
                    match metadata_from_comments(&combined_comments.unwrap_or_default()) {
                        RuleMetadata { name: Some(name), .. } => name,
                        _ => format!("key_{}", value)
                    }
                },
                MemberKey::Bareword{ ident, .. } => ident.to_string(),
                MemberKey::Type1{ t1, .. } => match t1.type2 {
                    Type2::UintValue{ value, .. } => format!("key_{}", value),
                    _ => panic!("Encountered Type1 member key in multi-field map - not supported: {:?}", entry),
                },
                MemberKey::NonMemberKey{ .. } => panic!("Please open a github issue with repro steps"),
            },
            None => {
                type_to_field_name(&ge.entry_type).unwrap_or_else(|| {
                    let combined_comments = combine_comments(trailing_comments, &optional_comma.trailing_comments);
                    match metadata_from_comments(&combined_comments.unwrap_or_default()) {
                        RuleMetadata { name: Some(name), .. } => name,
                        _ => format!("index_{}", index),
                    }
                })
            }
        },
        GroupEntry::TypeGroupname{ trailing_comments, ge: TypeGroupnameEntry { name, .. }, .. } => match !is_identifier_user_defined(&name.to_string()) {
            true => {
                let combined_comments = combine_comments(trailing_comments, &optional_comma.trailing_comments);
                match metadata_from_comments(&combined_comments.unwrap_or_default()) {
                    RuleMetadata { name: Some(name), .. } => name,
                    _ => format!("index_{}", index),
                }
            },
            false => name.to_string(),
        },
        GroupEntry::InlineGroup{ group, .. } => panic!("not implemented (define a new struct for this!) = {}\n\n {:?}", group, group),
    });
    append_number_if_duplicate(already_generated, field_name.clone())
}

// Only returns Some(String) if there was an explicit field name provided, otherwise None.
// If you need to try and make one using the type/etc, then try group_entry_to_field_name()
// Also does not do any CamelCase or snake_case formatting.
fn group_entry_to_raw_field_name(entry: &GroupEntry) -> Option<String> {
    match entry {
        GroupEntry::ValueMemberKey{ ge, .. } => match ge.member_key.as_ref() {
            Some(MemberKey::Bareword{ ident, .. } ) => Some(ident.to_string()),
            _ => None,
        },
        GroupEntry::TypeGroupname{ ge: TypeGroupnameEntry { name, .. }, .. } => match !is_identifier_user_defined(&name.to_string()) {
            true => None,
            false => Some(name.to_string()),
        },
        GroupEntry::InlineGroup{ group, .. } => panic!("not implemented (define a new struct for this!) = {}\n\n {:?}", group, group),
    }
}

<<<<<<< HEAD
fn rust_type_from_type1(types: &mut IntermediateTypes, type1: &Type1) -> RustType {
    let control = type1.operator.as_ref().map(|op| parse_control_operator(types, &Type2AndParent { parent: type1, type2: &type1.type2 }, op));
    let base_type = rust_type_from_type2(types, &Type2AndParent { type2: &type1.type2, parent: type1, });
=======
fn rust_type_from_type1(types: &mut IntermediateTypes, parent_visitor: &ParentVisitor, type1: &Type1) -> RustType {
    let control = type1.operator.as_ref().map(|op| parse_control_operator(types, parent_visitor, &type1.type2, op));
>>>>>>> 5a7e6806
    // println!("type1: {:#?}", type1);
    match control {
        Some(ControlOperator::CBOR(ty)) => {
            assert!(matches!(base_type.conceptual_type.resolve_aliases(), ConceptualRustType::Primitive(Primitive::Bytes)));
            ty.as_bytes()
        },
        Some(ControlOperator::Range(min_max)) => {
            match &type1.type2 {
                Type2::Typename{ ident, .. } if ident.to_string() == "uint" || ident.to_string() == "int" => match range_to_primitive(min_max.0, min_max.1) {
                    Some(t) => t.into(),
                    None => panic!("unsupported range for {:?}: {:?}", ident.to_string().as_str(), control)
                },
<<<<<<< HEAD
                _ => base_type
            }
        },
        Some(ControlOperator::Default(default_value)) => base_type.default(default_value),
        None => base_type,
=======
                _ => rust_type_from_type2(types, parent_visitor, &type1.type2)
            }
        },
        _ => rust_type_from_type2(types, parent_visitor, &type1.type2)
>>>>>>> 5a7e6806
    }
}

fn rust_type_from_type2(types: &mut IntermediateTypes, parent_visitor: &ParentVisitor, type2: &Type2) -> RustType {
    // TODO: socket plugs (used in hash type)
<<<<<<< HEAD
    match &type2.type2 {
        Type2::UintValue{ value, .. } => ConceptualRustType::Fixed(FixedValue::Uint(*value)).into(),
        Type2::IntValue{ value, .. } => ConceptualRustType::Fixed(FixedValue::Nint(*value)).into(),
        //Type2::FloatValue{ value, .. } => ConceptualRustType::Fixed(FixedValue::Float(*value)),
        Type2::TextValue{ value, .. } => ConceptualRustType::Fixed(FixedValue::Text(value.to_string())).into(),
=======
    match &type2 {
        Type2::UintValue{ value, .. } => RustType::Fixed(FixedValue::Uint(*value)),
        Type2::IntValue{ value, .. } => RustType::Fixed(FixedValue::Nint(*value)),
        //Type2::FloatValue{ value, .. } => RustType::Fixed(FixedValue::Float(*value)),
        Type2::TextValue{ value, .. } => RustType::Fixed(FixedValue::Text(value.to_string())),
>>>>>>> 5a7e6806
        Type2::Typename{ ident, generic_args, .. } => {
            let cddl_ident = CDDLIdent::new(ident.ident);
            match generic_args {
                Some(args) => {
                    // This is for anonymous instances (i.e. members) such as:
                    // foo = [a: bar<text, bool>]
                    // so to be able to expose it to wasm, we create a new generic instance
                    // under the name bar_string_bool in this case.
                    let generic_args = args.args.iter().map(|a| rust_type_from_type1(types, parent_visitor, &a.arg)).collect::<Vec<_>>();
                    let args_name = generic_args.iter().map(|t| t.for_variant().to_string()).collect::<Vec<String>>().join("_");
                    let instance_cddl_ident = CDDLIdent::new(format!("{}_{}", cddl_ident, args_name));
                    let instance_ident = RustIdent::new(instance_cddl_ident.clone());
                    let generic_ident = RustIdent::new(cddl_ident);
                    types.register_generic_instance(GenericInstance::new(instance_ident, generic_ident, generic_args));
                    types.new_type(&instance_cddl_ident)
                },
                None => types.new_type(&cddl_ident),
            }
        },
        Type2::Array{ group, .. } => {
            // TODO: support for group choices in arrays?
            let element_type = match group.group_choices.len() {
                1 => {
                    let choice = &group.group_choices.first().unwrap();
                    // special case for homogenous arrays
                    if choice.group_entries.len() == 1 {
                        let (entry, _has_comma) = choice.group_entries.first().unwrap();
                        match entry {
                            GroupEntry::ValueMemberKey{ ge, .. } => rust_type(types, parent_visitor, &ge.entry_type),
                            GroupEntry::TypeGroupname{ ge, .. } => types.new_type(&CDDLIdent::new(&ge.name.to_string())),
                            _ => panic!("UNSUPPORTED_ARRAY_ELEMENT<{:?}>", entry),
                        }
                    } else {
                        let rule_metadata = RuleMetadata::from(get_comment_after(parent_visitor, &CDDLType::from(type2), None).as_ref());;
                        let name = match rule_metadata.name.as_ref() {
                            Some(name) => name,
                            None => panic!("Anonymous groups not allowed. Either create an explicit rule (foo = [0, bytes]) or give it a name using the @name notation. Group: {:#?}", group)
                        };
                        let cddl_ident = CDDLIdent::new(name);
                        let rust_ident = RustIdent::new(cddl_ident.clone());
                        parse_group(types, parent_visitor, group, &rust_ident, Representation::Array, None, None);
                        // we aren't returning an array, but rather a struct where the fields are ordered
                        return types.new_type(&cddl_ident)
                    }
                },
                // array of elements with choices: enums?
                _ => unimplemented!("group choices in array type not supported"),
            };
            
            //let array_wrapper_name = element_type.name_as_wasm_array();
            //types.create_and_register_array_type(element_type, &array_wrapper_name)
            ConceptualRustType::Array(Box::new(element_type)).into()
        },
        Type2::Map { group, .. } => {
            match group.group_choices.len() {
                1 => {
                    let group_choice = group.group_choices.first().unwrap();
                    let table_types = table_domain_range(group_choice, Representation::Map);
                    match table_types {
                        // Table map - homogenous key/value types
                        Some((domain, range)) => {
                            let key_type = rust_type_from_type1(types, parent_visitor, domain);
                            let value_type = rust_type(types, parent_visitor, range);
                            // Generate a MapTToV for a { t => v } table-type map as we are an anonymous type
                            // defined as part of another type if we're in this level of parsing.
                            // We also can't have plain groups unlike arrays, so don't try and generate those
                            // for general map types we can though but not for tables
                            //let table_type_ident = RustIdent::new(CDDLIdent::new(format!("Map{}To{}", key_type.for_wasm_member(), value_type.for_wasm_member())));
                            //types.register_rust_struct(RustStruct::new_table(table_type_ident, None, key_type.clone(), value_type.clone()));
                            ConceptualRustType::Map(Box::new(key_type), Box::new(value_type)).into()
                        },
                        None => unimplemented!("TODO: non-table types as types: {:?}", group),
                    }
                },
                _ => unimplemented!("group choices in inlined map types not allowed: {:?}", group),
            }
        },
        // unsure if we need to handle the None case - when does this happen?
        Type2::TaggedData{ tag, t, .. } => {
<<<<<<< HEAD
            let tag_unwrap = tag.expect("tagged data without tag not supported");
            rust_type(types, t).tag(tag_unwrap)
=======
            RustType::Tagged(tag.expect("tagged data without tag not supported"), Box::new(rust_type(types, parent_visitor, t)))
>>>>>>> 5a7e6806
        },
        _ => {
            panic!("Ignoring Type2: {:?}", type2);
        },
    }
}

fn rust_type(types: &mut IntermediateTypes, parent_visitor: &ParentVisitor, t: &Type) -> RustType {
    if t.type_choices.len() == 1 {
        rust_type_from_type1(types, parent_visitor, &t.type_choices.first().unwrap().type1)
    } else {
        if t.type_choices.len() == 2 {
            // T / null   or   null / T   should map to Option<T>
            let a = &t.type_choices[0].type1;
            let b = &t.type_choices[1].type1;
            if type2_is_null(&a.type2) {
<<<<<<< HEAD
                return ConceptualRustType::Optional(Box::new(rust_type_from_type1(types, b))).into();
            }
            if type2_is_null(&b.type2) {
                return ConceptualRustType::Optional(Box::new(rust_type_from_type1(types, a))).into();
=======
                return RustType::Optional(Box::new(rust_type_from_type1(types, parent_visitor, b)));
            }
            if type2_is_null(&b.type2) {
                return RustType::Optional(Box::new(rust_type_from_type1(types, parent_visitor, a)));
>>>>>>> 5a7e6806
            }
        }
        let variants = create_variants_from_type_choices(types, parent_visitor, &t.type_choices);
        let mut combined_name = String::new();
        // one caveat: nested types can leave ambiguous names and cause problems like
        // (a / b) / c and a / (b / c) would both be AOrBOrC
        for variant in &variants {
            if !combined_name.is_empty() {
                combined_name.push_str("Or");
            }
            // due to undercase primitive names, we need to convert here
            combined_name.push_str(&variant.rust_type.for_variant().to_string());
        }
        let combined_ident = RustIdent::new(CDDLIdent::new(&combined_name));
        types.register_rust_struct(parent_visitor, RustStruct::new_type_choice(combined_ident, None, variants));
        types.new_type(&CDDLIdent::new(combined_name))
    }
}

fn group_entry_optional(entry: &GroupEntry) -> bool {
    let occur = match entry {
        GroupEntry::ValueMemberKey{ ge, .. } => &ge.occur,
        GroupEntry::TypeGroupname{ ge, .. } => &ge.occur,
        GroupEntry::InlineGroup{ .. } => panic!("inline group entries are not implemented"),
    };
    occur
        .as_ref()
        .map(|o| match o.occur {
            Occur::Optional { .. } => true,
            _ => false,
        })
        .unwrap_or(false)
}

fn group_entry_to_type(types: &mut IntermediateTypes, parent_visitor: &ParentVisitor, entry: &GroupEntry) -> RustType {
    let ret = match entry {
        GroupEntry::ValueMemberKey{ ge, .. } => rust_type(types, parent_visitor, &ge.entry_type),
        GroupEntry::TypeGroupname{ ge, .. } => {
            if ge.generic_args.is_some() {
                // I am not sure how we end up with this kind of generic args since definitional ones
                // and member ones are created elsewhere. I thought that if you had a field like
                // foo: bar<uint> it would be here but it turns out it's in the ValueMemberKey
                // variant instead.
                todo!("If you run into this please create a github issue and include the .cddl that caused it");
            }
            let cddl_ident = CDDLIdent::new(ge.name.to_string());
            types.new_type(&cddl_ident)
        },
        GroupEntry::InlineGroup{ .. } => panic!("inline group entries are not implemented"),
    };
    //println!("group_entry_to_typename({:?}) = {:?}\n", entry, ret);
    ret
}

fn group_entry_to_key(entry: &GroupEntry) -> Option<FixedValue> {
    match entry {
        GroupEntry::ValueMemberKey{ ge, .. } => {
            match ge.member_key.as_ref()? {
                MemberKey::Value{ value, .. } => match value {
                    cddl::token::Value::UINT(x) => Some(FixedValue::Uint(*x)),
                    cddl::token::Value::INT(x) => Some(FixedValue::Nint(*x)),
                    cddl::token::Value::TEXT(x) => Some(FixedValue::Text(x.to_string())),
                    _ => panic!("unsupported map identifier(1): {:?}", value),
                },
                MemberKey::Bareword{ ident, .. } => Some(FixedValue::Text(ident.to_string())),
                MemberKey::Type1{ t1, .. } => match &t1.type2 {
                    Type2::UintValue{ value, .. } => Some(FixedValue::Uint(*value)),
                    Type2::IntValue{ value, .. } => Some(FixedValue::Nint(*value)),
                    Type2::TextValue{ value, .. } => Some(FixedValue::Text(value.to_string())),
                    _ => panic!("unsupported map identifier(2): {:?}", entry),
                },
                MemberKey::NonMemberKey{ .. } => panic!("Please open a github issue with repro steps"),
            }
        },
        _ => None,
    }
}

fn parse_record_from_group_choice(types: &mut IntermediateTypes, rep: Representation, parent_visitor: &ParentVisitor, group_choice: &GroupChoice) -> RustRecord {
    let mut generated_fields = BTreeMap::<String, u32>::new();
    let fields = group_choice.group_entries.iter().enumerate().map(
        |(index, (group_entry, optional_comma))| {
            let field_name = group_entry_to_field_name(group_entry, index, &mut generated_fields, optional_comma);
            // does not exist for fixed values importantly
<<<<<<< HEAD
            let field_type = group_entry_to_type(types, group_entry);
            if let ConceptualRustType::Rust(ident) = &field_type.conceptual_type {
                types.set_rep_if_plain_group(ident, rep);
=======
            let field_type = group_entry_to_type(types, parent_visitor, group_entry);
            if let RustType::Rust(ident) = &field_type {
                types.set_rep_if_plain_group(parent_visitor, ident, rep);
>>>>>>> 5a7e6806
            }
            let optional_field = group_entry_optional(group_entry);
            let key = match rep {
                Representation::Map => Some(group_entry_to_key(group_entry).expect("map fields need keys")),
                Representation::Array => None,
            };
            RustField::new(field_name, field_type, optional_field, key)
        }
    ).collect();
    RustRecord {
        rep,
        fields,
    }
}

fn parse_group_choice<'a>(types: &mut IntermediateTypes, parent_visitor: &ParentVisitor, group_choice: &'a GroupChoice, name: &RustIdent, rep: Representation, tag: Option<usize>, generic_params: Option<Vec<RustIdent>>) {
    let table_types = table_domain_range(group_choice, rep);
    let rust_struct = match table_types {
        // Table map - homogenous key/value types
        Some((domain, range)) => {
            let key_type = rust_type_from_type1(types, parent_visitor, domain);
            let value_type = rust_type(types, parent_visitor, range);
            RustStruct::new_table(name.clone(), tag, key_type, value_type)
        },
        // Heterogenous map (or array!) with defined key/value pairs in the cddl like a struct
        None => {
            let record = parse_record_from_group_choice(types, rep, parent_visitor, group_choice);
            // We need to store this in IntermediateTypes so we can refer from one struct to another.
            RustStruct::new_record(name.clone(), tag, record)
        }
    };
    match generic_params {
        Some(params) => types.register_generic_def(GenericDef::new(params, rust_struct)),
        None => types.register_rust_struct(parent_visitor, rust_struct),
    };
}

pub fn parse_group(types: &mut IntermediateTypes, parent_visitor: &ParentVisitor, group: &Group, name: &RustIdent, rep: Representation, tag: Option<usize>, generic_params: Option<Vec<RustIdent>>) {
    if group.group_choices.len() == 1 {
        // Handle simple (no choices) group.
        parse_group_choice(types, parent_visitor, group.group_choices.first().unwrap(), name, rep, tag, generic_params);
    } else {
        if generic_params.is_some() {
            todo!("{}: generic group choices not supported", name);
        }
        // Generate Enum object that is not exposed to wasm, since wasm can't expose
        // fully featured rust enums via wasm_bindgen

        // TODO: We don't support generating SerializeEmbeddedGroup for group choices which is necessary for plain groups
        // It would not be as trivial to add as we do the outer group's array/map tag writing inside the variant match
        // to avoid having to always generate SerializeEmbeddedGroup when not necessary.
        assert!(!types.is_plain_group(name));
        
        // Handle group with choices by generating an enum then generating a group for every choice
        let mut variants_names_used = BTreeMap::<String, u32>::new();
        let variants: Vec<EnumVariant> = group.group_choices.iter().enumerate().map(|(i, group_choice)| {
            // If we're a 1-element we should just wrap that type in the variant rather than
            // define a new struct just for each variant.
            // TODO: handle map-based enums? It would require being able to extract the key logic
            // We might end up doing this anyway to support table-maps in choices though.
            if group_choice.group_entries.len() == 1 {
                let group_entry = &group_choice.group_entries.first().unwrap().0;
<<<<<<< HEAD
                let ty = group_entry_to_type(types, group_entry);
                let serialize_as_embedded = if let ConceptualRustType::Rust(ident) = &ty.conceptual_type {
=======
                let ty = group_entry_to_type(types, parent_visitor, group_entry);
                let serialize_as_embedded = if let RustType::Rust(ident) = &ty {
>>>>>>> 5a7e6806
                    // we might need to generate it if not used elsewhere
                    types.set_rep_if_plain_group(parent_visitor, ident, rep);
                    types.is_plain_group(ident)
                } else {
                    false
                };
                let variant_ident = convert_to_camel_case(&match group_entry_to_raw_field_name(group_entry) {
                    Some(name) => name,
                    None => append_number_if_duplicate(&mut variants_names_used, ty.for_variant().to_string()),
                });
                let variant_ident = VariantIdent::new_custom(variant_ident);
                EnumVariant::new(variant_ident, ty, serialize_as_embedded)
                // None => {
                //     // TODO: Weird case, group choice with only one fixed-value field.
                //     // What should we do here? In the future we could make this a
                //     // non-value-taking enum then handle this in the serialization code.
                //     // However, for now we just default to default behavior:
                //     let variant_name = format!("{}{}", name, i);
                //     // TODO: Should we generate these within their own namespace?
                //     codegen_group_choice(global, group_choice, &variant_name, rep, None);
                //     EnumVariant::new(variant_name.clone(), RustType::Rust(variant_name), true)
                // },
            } else {
                let rule_metadata = RuleMetadata::from(group_choice.comments_before_grpchoice.as_ref());
                let ident_name = rule_metadata.name.unwrap_or_else(|| format!("{}{}", name, i));
                // General case, GroupN type identifiers and generate group choice since it's inlined here
                let variant_name = RustIdent::new(CDDLIdent::new(ident_name));
                types.mark_plain_group(variant_name.clone(), None);
<<<<<<< HEAD
                parse_group_choice(types, group_choice, &variant_name, rep, None, generic_params.clone());
                EnumVariant::new(VariantIdent::new_rust(variant_name.clone()), ConceptualRustType::Rust(variant_name).into(), true)
=======
                parse_group_choice(types, parent_visitor, group_choice, &variant_name, rep, None, generic_params.clone());
                EnumVariant::new(VariantIdent::new_rust(variant_name.clone()), RustType::Rust(variant_name), true)
>>>>>>> 5a7e6806
            }
        }).collect();
        types.register_rust_struct(parent_visitor, RustStruct::new_group_choice(name.clone(), tag, variants, rep));
    }
}

fn get_comments_if_group_parent<'a>(parent_visitor: &'a ParentVisitor<'a, 'a>, cddl_type: &CDDLType<'a, 'a>, child: Option<&CDDLType<'a, 'a>>, comments_after_group: &Option<Comments<'a>>) -> Option<Comments<'a>> {
    if let Some(CDDLType::Group(_)) = child {
        return comments_after_group.clone()
    }
    get_comment_after(parent_visitor, cddl_type.parent(parent_visitor).unwrap(), Some(cddl_type))
}
fn get_comments_if_type_parent<'a>(parent_visitor: &'a ParentVisitor<'a, 'a>, cddl_type: &CDDLType<'a, 'a>, child: Option<&CDDLType<'a, 'a>>, comments_after_type: &Option<Comments<'a>>) -> Option<Comments<'a>> {
    if let Some(CDDLType::Type(_)) = child {
        return comments_after_type.clone()
    }
    get_comment_after(parent_visitor, cddl_type.parent(parent_visitor).unwrap(), Some(cddl_type))
}


/// Gets the comment(s) that come after a type by parsing the CDDL AST
/// 
/// (implementation detail) sometimes getting the comment after a type requires walking up the AST
/// This happens when whether or not the type has a comment after it depends in which structure it is embedded in
///    For example, CDDLType::Group has no "comment_after_group" type
///    However, when part of a Type2::Array, it does have a "comment_after_group" embedded inside the Type2
/// 
/// Note: we do NOT merge comments when the type is coincidentally the last node inside its parent structure
///    For example, the last CDDLType::GroupChoice inside a CDDLType::Group will not return its parent's comment
fn get_comment_after<'a>(parent_visitor: &'a ParentVisitor<'a, 'a>, cddl_type: &CDDLType<'a, 'a>, child: Option<&CDDLType<'a, 'a>>) -> Option<Comments<'a>> {
    match cddl_type {
        CDDLType::CDDL(_) => None,
        CDDLType::Rule(t) =>
            match t {
                Rule::Type { comments_after_rule, .. } => comments_after_rule.clone(),
                Rule::Group { comments_after_rule, .. } => comments_after_rule.clone(),
            },
        CDDLType::TypeRule(_) => get_comment_after(parent_visitor, cddl_type.parent(parent_visitor).unwrap(), Some(cddl_type)),
        CDDLType::GroupRule(_) => get_comment_after(parent_visitor, cddl_type.parent(parent_visitor).unwrap(), Some(cddl_type)),
        CDDLType::Group(_) => {
            match cddl_type.parent(parent_visitor).unwrap() {
                parent@CDDLType::GroupEntry(_) => get_comment_after(parent_visitor, parent, Some(cddl_type)),
                parent@CDDLType::Type2(_) => get_comment_after(parent_visitor, parent, Some(cddl_type)),
                parent@CDDLType::MemberKey(_) => get_comment_after(parent_visitor, parent, Some(cddl_type)),
                _ => None,
            }
        },
        // TODO: handle child by looking up the group entry in group_entries
        // the expected behavior of this may instead be to combine_comments based off its parents
        // which is a slippery slope in complexity
        CDDLType::GroupChoice(_) => None,
        CDDLType::GenericParams(_) => None,
        CDDLType::GenericParam(t) => {
            if let Some(CDDLType::Identifier(_)) = child {
                return t.comments_after_ident.clone()
            }
            None
        },
        CDDLType::GenericArgs(_) => None,
        CDDLType::GenericArg(t) => {
            if let Some(CDDLType::Type1(_)) = child {
                return t.comments_after_type.clone()
            }
            None
        },
        CDDLType::GroupEntry(t) => match t {
            GroupEntry::ValueMemberKey { trailing_comments, .. } => trailing_comments.clone(),
            GroupEntry::TypeGroupname { trailing_comments, .. } => trailing_comments.clone(),
            GroupEntry::InlineGroup { comments_after_group, .. } => {
                if let Some(CDDLType::Group(_)) = child {
                    return comments_after_group.clone()
                }
                None
            },
        },
        CDDLType::Identifier(_) => None, // TODO: recurse up for GenericParam
        CDDLType::Type(_) => None,
        CDDLType::TypeChoice(t) => t.comments_after_type.clone(),
        CDDLType::Type1(t) => {
            if let Some(CDDLType::Type2(_)) = child {
                if let Some(op) = &t.operator {
                    return op.comments_before_operator.clone()
                } else {
                    return t.comments_after_type.clone()
                }
            };
            if t.operator.is_none() {
                get_comment_after(parent_visitor, cddl_type.parent(parent_visitor).unwrap(), Some(cddl_type))
            } else {
                None
            }
        },
        CDDLType::Type2(t) => match t {
            Type2::ParenthesizedType { comments_after_type, .. } => get_comments_if_type_parent(parent_visitor, cddl_type, child, comments_after_type),
            Type2::Map { comments_after_group, .. } => get_comments_if_group_parent(parent_visitor, cddl_type, child, comments_after_group),
            Type2::Array { comments_after_group, .. } => get_comments_if_group_parent(parent_visitor, cddl_type, child, comments_after_group),
            Type2::Unwrap { .. } => get_comment_after(parent_visitor, cddl_type.parent(parent_visitor).unwrap(), Some(cddl_type)),
            Type2::ChoiceFromInlineGroup { comments_after_group, .. } => get_comments_if_group_parent(parent_visitor, cddl_type, child, comments_after_group),
            Type2::ChoiceFromGroup { .. } => get_comment_after(parent_visitor, cddl_type.parent(parent_visitor).unwrap(), Some(cddl_type)),
            Type2::TaggedData { comments_after_type, .. } => get_comments_if_type_parent(parent_visitor, cddl_type, child, comments_after_type),
            _ => None,
        },
        CDDLType::Operator(t) => {
            if let Some(CDDLType::RangeCtlOp(_)) = child {
                return t.comments_after_operator.clone()
            }
            if let Some(CDDLType::Type2(t2)) = child {
                // "comments_before_operator" is associated with the 1st type2 and not the second (t.type2)
                if std::ptr::eq(*t2, &t.type2) {
                    return None
                } else {
                    return t.comments_before_operator.clone()
                }
            }
            None
        },
        CDDLType::Occurrence(t) => t.comments.clone(),
        CDDLType::Occur(_) => None,
        CDDLType::Value(_) => None,
        CDDLType::ValueMemberKeyEntry(_) => None,
        CDDLType::TypeGroupnameEntry(_) => None,
        CDDLType::MemberKey(t) => match t {
            MemberKey::NonMemberKey { comments_after_type_or_group, .. } => comments_after_type_or_group.clone(),
            _ => None
        },
        CDDLType::NonMemberKey(_) => get_comment_after(parent_visitor, cddl_type.parent(parent_visitor).unwrap(), Some(cddl_type)),
        _ => None
    }
}

fn get_rule_name<'a, 'b>(parent_visitor: &'a ParentVisitor, cddl_type: &CDDLType<'a, 'b>) -> Identifier<'a> {
    match cddl_type {
        CDDLType::CDDL(_) => panic!("Cannot get the rule name of a top-level CDDL node"),
        CDDLType::Rule(t) =>
            match t {
                Rule::Type { rule, .. } => get_rule_name(parent_visitor, &CDDLType::from(rule)),
                Rule::Group { rule, .. } => get_rule_name(parent_visitor, &CDDLType::from(rule.as_ref())),
            },
        CDDLType::TypeRule(t) => t.name.clone(),
        CDDLType::GroupRule(t) => t.name.clone(),
        other => get_rule_name(parent_visitor, other.parent(parent_visitor).unwrap()),
    }
}<|MERGE_RESOLUTION|>--- conflicted
+++ resolved
@@ -140,7 +140,6 @@
     }
 }
 
-<<<<<<< HEAD
 fn type2_to_fixed_value(type2: &Type2) -> FixedValue {
     match type2 {
         Type2::UintValue{ value, .. } => FixedValue::Uint(*value),
@@ -150,12 +149,8 @@
     }
 }
 
-fn parse_control_operator(types: &mut IntermediateTypes, parent: &Type2AndParent, operator: &Operator) -> ControlOperator {
-    let lower_bound = match parent.type2 {
-=======
 fn parse_control_operator(types: &mut IntermediateTypes, parent_visitor: &ParentVisitor, type2: &Type2, operator: &Operator) -> ControlOperator {
     let lower_bound = match type2 {
->>>>>>> 5a7e6806
         Type2::Typename{ ident, .. } if ident.to_string() == "uint" => Some(0),
         _ => None,
     };
@@ -176,26 +171,10 @@
             ControlOperator::Range((Some(range_start as i128), Some(if is_inclusive { range_end  as i128 } else { (range_end + 1)  as i128 })))
         },
         RangeCtlOp::CtlOp{ ctrl, .. } => match ctrl {
-<<<<<<< HEAD
-            cddl::token::ControlOperator::CBORSEQ |
-            cddl::token::ControlOperator::WITHIN |
-            cddl::token::ControlOperator::AND => todo!("control operator {} not supported", ctrl),
-            cddl::token::ControlOperator::DEFAULT => ControlOperator::Default(type2_to_fixed_value(&operator.type2)),
-            cddl::token::ControlOperator::CBOR => ControlOperator::CBOR(rust_type_from_type2(types, &Type2AndParent { type2: &operator.type2, parent: parent.parent, })),
-            cddl::token::ControlOperator::EQ => ControlOperator::Range((Some(type2_to_number_literal(&operator.type2)  as i128), Some(type2_to_number_literal(&operator.type2)  as i128))),
-            // TODO: this would be MUCH nicer (for error displaying, etc) to handle this in its own dedicated way
-            //       which might be necessary once we support other control operators anyway
-            cddl::token::ControlOperator::NE => ControlOperator::Range((Some((type2_to_number_literal(&operator.type2) + 1) as i128), Some((type2_to_number_literal(&operator.type2) - 1) as i128))),
-            cddl::token::ControlOperator::LE => ControlOperator::Range((lower_bound, Some(type2_to_number_literal(&operator.type2) as i128))),
-            cddl::token::ControlOperator::LT => ControlOperator::Range((lower_bound, Some((type2_to_number_literal(&operator.type2) - 1) as i128))),
-            cddl::token::ControlOperator::GE => ControlOperator::Range((Some(type2_to_number_literal(&operator.type2) as i128), None)),
-            cddl::token::ControlOperator::GT => ControlOperator::Range((Some((type2_to_number_literal(&operator.type2) + 1) as i128), None)),
-            cddl::token::ControlOperator::SIZE => {
-=======
-            token::ControlOperator::DEFAULT |
             token::ControlOperator::CBORSEQ |
             token::ControlOperator::WITHIN |
             token::ControlOperator::AND => todo!("control operator {} not supported", ctrl),
+            token::ControlOperator::DEFAULT => ControlOperator::Default(type2_to_fixed_value(&operator.type2)),
             token::ControlOperator::CBOR => ControlOperator::CBOR(rust_type_from_type2(types, parent_visitor, &operator.type2)),
             token::ControlOperator::EQ => ControlOperator::Range((Some(type2_to_number_literal(&operator.type2)  as i128), Some(type2_to_number_literal(&operator.type2)  as i128))),
             // TODO: this would be MUCH nicer (for error displaying, etc) to handle this in its own dedicated way
@@ -206,7 +185,6 @@
             token::ControlOperator::GE => ControlOperator::Range((Some(type2_to_number_literal(&operator.type2) as i128), None)),
             token::ControlOperator::GT => ControlOperator::Range((Some((type2_to_number_literal(&operator.type2) + 1) as i128), None)),
             token::ControlOperator::SIZE => {
->>>>>>> 5a7e6806
                 let base_range = match &operator.type2 {
                     Type2::UintValue{ value, .. } => ControlOperator::Range((None, Some(*value as i128))),
                     Type2::IntValue{ value, .. } => ControlOperator::Range((None, Some(*value as i128))),
@@ -305,11 +283,7 @@
                                     Some(t) => types.register_type_alias(type_name.clone(), t.into(), true, true),
                                     None => panic!("unsupported range for {:?}: {:?}", cddl_ident.to_string().as_str(), control)
                                 },
-<<<<<<< HEAD
-                                _ => types.register_rust_struct(RustStruct::new_wrapper(type_name.clone(), outer_tag, field_type().clone().into(), Some(min_max)))
-=======
-                                _ => types.register_rust_struct(parent_visitor, RustStruct::new_wrapper(type_name.clone(), outer_tag, field_type().clone(), Some(min_max)))
->>>>>>> 5a7e6806
+                                _ => types.register_rust_struct(parent_visitor, RustStruct::new_wrapper(type_name.clone(), outer_tag, field_type().clone().into(), Some(min_max)))
                             }
                         },
                         ControlOperator::CBOR(ty) => match field_type() {
@@ -319,7 +293,7 @@
                             _ => panic!(".cbor is only allowed on bytes as per CDDL spec"),
                         },
                         ControlOperator::Default(default_value) => {
-                            let default_type = rust_type_from_type2(types, &Type2AndParent { type2: &type1.type2, parent: &type1 })
+                            let default_type = rust_type_from_type2(types, parent_visitor, &type1.type2)
                                 .default(default_value);
                             types.register_type_alias(type_name.clone(), default_type, true, true);
                         },
@@ -403,7 +377,7 @@
                                     }
                                 },
                                 Some(ControlOperator::Default(default_value)) => {
-                                    let default_tagged_type = rust_type_from_type2(types, &Type2AndParent { parent: &inner_type.type1, type2: &inner_type.type1.type2 })
+                                    let default_tagged_type = rust_type_from_type2(types, parent_visitor, &inner_type.type1.type2)
                                         .default(default_value)
                                         .tag(tag_unwrap);
                                     types.register_type_alias(type_name.clone(), default_tagged_type, true, true);
@@ -640,14 +614,9 @@
     }
 }
 
-<<<<<<< HEAD
-fn rust_type_from_type1(types: &mut IntermediateTypes, type1: &Type1) -> RustType {
-    let control = type1.operator.as_ref().map(|op| parse_control_operator(types, &Type2AndParent { parent: type1, type2: &type1.type2 }, op));
-    let base_type = rust_type_from_type2(types, &Type2AndParent { type2: &type1.type2, parent: type1, });
-=======
 fn rust_type_from_type1(types: &mut IntermediateTypes, parent_visitor: &ParentVisitor, type1: &Type1) -> RustType {
     let control = type1.operator.as_ref().map(|op| parse_control_operator(types, parent_visitor, &type1.type2, op));
->>>>>>> 5a7e6806
+    let base_type = rust_type_from_type2(types, parent_visitor, &type1.type2);
     // println!("type1: {:#?}", type1);
     match control {
         Some(ControlOperator::CBOR(ty)) => {
@@ -660,36 +629,21 @@
                     Some(t) => t.into(),
                     None => panic!("unsupported range for {:?}: {:?}", ident.to_string().as_str(), control)
                 },
-<<<<<<< HEAD
                 _ => base_type
             }
         },
         Some(ControlOperator::Default(default_value)) => base_type.default(default_value),
         None => base_type,
-=======
-                _ => rust_type_from_type2(types, parent_visitor, &type1.type2)
-            }
-        },
-        _ => rust_type_from_type2(types, parent_visitor, &type1.type2)
->>>>>>> 5a7e6806
     }
 }
 
 fn rust_type_from_type2(types: &mut IntermediateTypes, parent_visitor: &ParentVisitor, type2: &Type2) -> RustType {
     // TODO: socket plugs (used in hash type)
-<<<<<<< HEAD
-    match &type2.type2 {
+    match &type2 {
         Type2::UintValue{ value, .. } => ConceptualRustType::Fixed(FixedValue::Uint(*value)).into(),
         Type2::IntValue{ value, .. } => ConceptualRustType::Fixed(FixedValue::Nint(*value)).into(),
         //Type2::FloatValue{ value, .. } => ConceptualRustType::Fixed(FixedValue::Float(*value)),
         Type2::TextValue{ value, .. } => ConceptualRustType::Fixed(FixedValue::Text(value.to_string())).into(),
-=======
-    match &type2 {
-        Type2::UintValue{ value, .. } => RustType::Fixed(FixedValue::Uint(*value)),
-        Type2::IntValue{ value, .. } => RustType::Fixed(FixedValue::Nint(*value)),
-        //Type2::FloatValue{ value, .. } => RustType::Fixed(FixedValue::Float(*value)),
-        Type2::TextValue{ value, .. } => RustType::Fixed(FixedValue::Text(value.to_string())),
->>>>>>> 5a7e6806
         Type2::Typename{ ident, generic_args, .. } => {
             let cddl_ident = CDDLIdent::new(ident.ident);
             match generic_args {
@@ -769,12 +723,8 @@
         },
         // unsure if we need to handle the None case - when does this happen?
         Type2::TaggedData{ tag, t, .. } => {
-<<<<<<< HEAD
             let tag_unwrap = tag.expect("tagged data without tag not supported");
-            rust_type(types, t).tag(tag_unwrap)
-=======
-            RustType::Tagged(tag.expect("tagged data without tag not supported"), Box::new(rust_type(types, parent_visitor, t)))
->>>>>>> 5a7e6806
+            rust_type(types, parent_visitor, t).tag(tag_unwrap)
         },
         _ => {
             panic!("Ignoring Type2: {:?}", type2);
@@ -791,17 +741,10 @@
             let a = &t.type_choices[0].type1;
             let b = &t.type_choices[1].type1;
             if type2_is_null(&a.type2) {
-<<<<<<< HEAD
-                return ConceptualRustType::Optional(Box::new(rust_type_from_type1(types, b))).into();
+                return ConceptualRustType::Optional(Box::new(rust_type_from_type1(types, parent_visitor, b))).into();
             }
             if type2_is_null(&b.type2) {
-                return ConceptualRustType::Optional(Box::new(rust_type_from_type1(types, a))).into();
-=======
-                return RustType::Optional(Box::new(rust_type_from_type1(types, parent_visitor, b)));
-            }
-            if type2_is_null(&b.type2) {
-                return RustType::Optional(Box::new(rust_type_from_type1(types, parent_visitor, a)));
->>>>>>> 5a7e6806
+                return ConceptualRustType::Optional(Box::new(rust_type_from_type1(types, parent_visitor, a))).into();
             }
         }
         let variants = create_variants_from_type_choices(types, parent_visitor, &t.type_choices);
@@ -886,15 +829,9 @@
         |(index, (group_entry, optional_comma))| {
             let field_name = group_entry_to_field_name(group_entry, index, &mut generated_fields, optional_comma);
             // does not exist for fixed values importantly
-<<<<<<< HEAD
-            let field_type = group_entry_to_type(types, group_entry);
+            let field_type = group_entry_to_type(types, parent_visitor, group_entry);
             if let ConceptualRustType::Rust(ident) = &field_type.conceptual_type {
-                types.set_rep_if_plain_group(ident, rep);
-=======
-            let field_type = group_entry_to_type(types, parent_visitor, group_entry);
-            if let RustType::Rust(ident) = &field_type {
                 types.set_rep_if_plain_group(parent_visitor, ident, rep);
->>>>>>> 5a7e6806
             }
             let optional_field = group_entry_optional(group_entry);
             let key = match rep {
@@ -957,13 +894,8 @@
             // We might end up doing this anyway to support table-maps in choices though.
             if group_choice.group_entries.len() == 1 {
                 let group_entry = &group_choice.group_entries.first().unwrap().0;
-<<<<<<< HEAD
-                let ty = group_entry_to_type(types, group_entry);
+                let ty = group_entry_to_type(types, parent_visitor, group_entry);
                 let serialize_as_embedded = if let ConceptualRustType::Rust(ident) = &ty.conceptual_type {
-=======
-                let ty = group_entry_to_type(types, parent_visitor, group_entry);
-                let serialize_as_embedded = if let RustType::Rust(ident) = &ty {
->>>>>>> 5a7e6806
                     // we might need to generate it if not used elsewhere
                     types.set_rep_if_plain_group(parent_visitor, ident, rep);
                     types.is_plain_group(ident)
@@ -992,13 +924,8 @@
                 // General case, GroupN type identifiers and generate group choice since it's inlined here
                 let variant_name = RustIdent::new(CDDLIdent::new(ident_name));
                 types.mark_plain_group(variant_name.clone(), None);
-<<<<<<< HEAD
-                parse_group_choice(types, group_choice, &variant_name, rep, None, generic_params.clone());
+                parse_group_choice(types, parent_visitor, group_choice, &variant_name, rep, None, generic_params.clone());
                 EnumVariant::new(VariantIdent::new_rust(variant_name.clone()), ConceptualRustType::Rust(variant_name).into(), true)
-=======
-                parse_group_choice(types, parent_visitor, group_choice, &variant_name, rep, None, generic_params.clone());
-                EnumVariant::new(VariantIdent::new_rust(variant_name.clone()), RustType::Rust(variant_name), true)
->>>>>>> 5a7e6806
             }
         }).collect();
         types.register_rust_struct(parent_visitor, RustStruct::new_group_choice(name.clone(), tag, variants, rep));
