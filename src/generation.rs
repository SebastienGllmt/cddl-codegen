--- conflicted
+++ resolved
@@ -6177,13 +6177,9 @@
     // A possible workaround for this could be to read it beforehand if possible but
     // that gets complicated for optional fields inside those plain groups so we'll
     // just avoid this check instead for this one case.
-<<<<<<< HEAD
-    add_deserialize_final_len_check(deser_body, rep, RustStructCBORLen::Fixed(0), cli);
-=======
     // This can cause issues when there are overlapping (CBOR field-wise) variants inlined here.
     // Issue: https://github.com/dcSpark/cddl-codegen/issues/175
-    add_deserialize_final_len_check(deser_body, rep, RustStructCBORLen::Fixed(0));
->>>>>>> 4ae9ac78
+    add_deserialize_final_len_check(deser_body, rep, RustStructCBORLen::Fixed(0), cli);
     deser_body.line(&format!(
         "Err(DeserializeError::new(\"{name}\", DeserializeFailure::NoVariantMatched))"
     ));
