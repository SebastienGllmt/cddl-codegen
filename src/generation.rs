--- conflicted
+++ resolved
@@ -767,23 +767,19 @@
         }
 
         // declare modules (root lib specific)
-<<<<<<< HEAD
-        self.rust_lib()
-            .raw("pub mod error;")
-            .raw("extern crate alloc;")
-            .raw("#[cfg(test)]\nextern crate std;")
-            .push_import("alloc::borrow", "ToOwned", None)
-            .push_import("alloc::string", "String", None)
-            .push_import("alloc", "vec", None)
-            .push_import("alloc::vec", "Vec", None);
-=======
         if cli.export_static_files() {
-            self.rust_lib().raw("pub mod error;");
+            self.rust_lib()
+                .raw("pub mod error;")
+                .raw("extern crate alloc;")
+                .raw("#[cfg(test)]\nextern crate std;")
+                .push_import("alloc::borrow", "ToOwned", None)
+                .push_import("alloc::string", "String", None)
+                .push_import("alloc", "vec", None)
+                .push_import("alloc::vec", "Vec", None);
             if cli.preserve_encodings {
                 self.rust_lib().raw("pub mod ordered_hash_map;");
             }
         }
->>>>>>> 656c507a
         if cli.preserve_encodings {
             self.rust_lib().raw("extern crate derivative;");
         }
@@ -813,15 +809,11 @@
         for content in self.rust_scopes.values_mut() {
             // needed if there's any params that can fail
             content
-<<<<<<< HEAD
                 .push_import("core::convert", "TryFrom", None)
                 .push_import("crate::error", "*", None)
                 .push_import("alloc::string", "String", None)
-                .push_import("alloc::vec", "Vec", None);
-=======
-                .push_import("std::convert", "TryFrom", None)
+                .push_import("alloc::vec", "Vec", None)
                 .push_import(format!("{}::error", cli.common_import_rust()), "*", None);
->>>>>>> 656c507a
             // in case we store these in enums we're just going to dump them in everywhere
             if cli.preserve_encodings {
                 content
@@ -843,13 +835,8 @@
             // Issue (general - not just here): https://github.com/dcSpark/cddl-codegen/issues/139
             for content in self.cbor_encodings_scopes.values_mut() {
                 content
-<<<<<<< HEAD
                     .push_import("alloc::collections", "BTreeMap", None)
                     .push_import("alloc::vec", "Vec", None)
-                    .push_import("crate::serialization", "LenEncoding", None)
-                    .push_import("crate::serialization", "StringEncoding", None);
-=======
-                    .push_import("std::collections", "BTreeMap", None)
                     .push_import(
                         format!("{}::serialization", cli.common_import_rust()),
                         "LenEncoding",
@@ -860,7 +847,6 @@
                         "StringEncoding",
                         None,
                     );
->>>>>>> 656c507a
             }
         }
 
@@ -2412,12 +2398,9 @@
                         //     // TODO: potentially simplified deserialization some day
                         //     // issue: https://github.com/dcSpark/cddl-codegen/issues/145
                         // } else {
-<<<<<<< HEAD
-=======
                         deser_code.content.line(
                             "let initial_position = raw.as_mut_ref().stream_position().unwrap();",
                         );
->>>>>>> 656c507a
                         let mut variant_final_exprs = config.final_exprs.clone();
                         if cli.preserve_encodings {
                             for enc_var in encoding_fields(
@@ -6600,8 +6583,6 @@
         );
         deser_impl
     };
-<<<<<<< HEAD
-=======
     // We avoid checking ALL variants if we can figure it out by instead checking the type.
     // This only works when the variants don't have first types in common.
     let mut non_overlapping_types_match = {
@@ -6629,7 +6610,6 @@
             .line("let initial_position = raw.as_mut_ref().stream_position().unwrap();")
             .line("let mut errs = Vec::new();");
     }
->>>>>>> 656c507a
     for variant in variants.iter() {
         let enum_gen_info = EnumVariantInRust::new(types, variant, rep, cli);
         let variant_var_name = variant.name_as_var();
@@ -6993,55 +6973,6 @@
                     }
                 }
             }
-<<<<<<< HEAD
-            EnumVariantData::Inlined(record) => {
-                let mut variant_deser_code = generate_array_struct_deserialization(
-                    gen_scope, types, name, record, tag, false, false, cli,
-                );
-                add_deserialize_final_len_check(
-                    &mut variant_deser_code.deser_code.content,
-                    Some(record.rep),
-                    record.cbor_len_info(types),
-                    cli,
-                );
-                // generate_constructor zips the expressions with the names in the enum_gen_info
-                // so just make sure we're in the same order as returned above
-                assert_eq!(
-                    enum_gen_info.names.len(),
-                    variant_deser_code.deser_ctor_fields.len()
-                        + variant_deser_code.encoding_struct_ctor_fields.len()
-                );
-                let ctor_exprs = variant_deser_code
-                    .deser_ctor_fields
-                    .into_iter()
-                    .chain(variant_deser_code.encoding_struct_ctor_fields.into_iter())
-                    .zip(enum_gen_info.names.iter())
-                    .map(|((var, expr), name)| {
-                        assert_eq!(var, *name);
-                        expr
-                    })
-                    .collect();
-                enum_gen_info.generate_constructor(
-                    &mut variant_deser_code.deser_code.content,
-                    "Ok(",
-                    ")",
-                    Some(&ctor_exprs),
-                );
-                let mut variant_deser =
-                    Block::new("match (|raw: &mut Deserializer| -> Result<_, DeserializeError>");
-                variant_deser.after(")(raw)");
-                variant_deser.push_all(variant_deser_code.deser_code.content);
-                deser_body.push_block(variant_deser);
-                // can't chain blocks so we just put them one after the other
-                let mut return_if_deserialized = Block::new("");
-                return_if_deserialized.line("Ok(variant) => return Ok(variant),");
-                return_if_deserialized
-            }
-        };
-        return_if_deserialized.line("Err(_) => raw.to_string(),");
-        return_if_deserialized.after(";");
-        deser_body.push_block(return_if_deserialized);
-=======
             None => {
                 let mut return_if_deserialized = match &variant.data {
                     EnumVariantData::RustType(ty) => {
@@ -7096,7 +7027,7 @@
                             cli,
                         );
                         let mut variant_deser = Block::new(
-                            "match (|raw: &mut Deserializer<_>| -> Result<_, DeserializeError>",
+                            "match (|raw: &mut Deserializer| -> Result<_, DeserializeError>",
                         );
                         variant_deser.after(")(raw)");
                         variant_deser.push_all(variant_deser_code.content);
@@ -7108,15 +7039,13 @@
                     }
                 };
                 let mut variant_deser_failed_block = Block::new("Err(e) =>");
-                variant_deser_failed_block
-                    .line(format!("errs.push(e.annotate(\"{}\"));", variant.name))
-                    .line("raw.as_mut_ref().seek(SeekFrom::Start(initial_position)).unwrap();");
+                variant_deser_failed_block.line(format!("errs.push(e.annotate(\"{}\"));", variant.name))
+                    .line("raw.to_string();");
                 return_if_deserialized.push_block(variant_deser_failed_block);
                 return_if_deserialized.after(";");
                 deser_body.push_block(return_if_deserialized);
             }
         }
->>>>>>> 656c507a
     }
     ser_func.push_block(ser_array_match_block);
     ser_impl.push_fn(ser_func);
@@ -7724,27 +7653,17 @@
     cli: &Cli,
 ) {
     data_type.derive("Clone").derive("Debug");
-<<<<<<< HEAD
-    if cli.json_serde_derives {
-        data_type
-            .derive("serde::Deserialize")
-            .derive("serde::Serialize");
-    }
-    let mut std_derives = vec![];
-    let mut std_predicates = vec![];
-    if cli.json_schema_export {
-        std_derives.push("schemars::JsonSchema".to_string());
-=======
     if !custom_json {
         if cli.json_serde_derives {
             data_type
                 .derive("serde::Deserialize")
                 .derive("serde::Serialize");
         }
-        if cli.json_schema_export {
-            data_type.derive("schemars::JsonSchema");
-        }
->>>>>>> 656c507a
+        let mut std_derives = vec![];
+    let mut std_predicates = vec![];
+    if cli.json_schema_export {
+        std_derives.push("schemars::JsonSchema".to_string());
+        }
     }
     if used_in_key {
         if cli.preserve_encodings {
