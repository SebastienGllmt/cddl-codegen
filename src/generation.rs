--- conflicted
+++ resolved
@@ -602,41 +602,6 @@
                                 self.wasm(types, rust_ident).push_type_alias(TypeAlias::new(rust_ident, map_ident));
                             }
                         }
-<<<<<<< HEAD
-                    }
-                    //self
-                    //    .rust()
-                    //    .push_type_alias(TypeAlias::new(rust_struct.ident(), ConceptualRustType::name_for_rust_map(domain, range, false)));
-                },
-                RustStructType::Array { element_type } => {
-                    if CLI_ARGS.wasm {
-                        self.generate_array_type(types, element_type.clone(), rust_ident);
-                    }
-                    //self
-                    //    .rust()
-                    //    .push_type_alias(TypeAlias::new(rust_struct.ident(), element_type.name_as_rust_array(false)));
-                },
-                RustStructType::TypeChoice { variants } => {
-                    self.generate_type_choices_from_variants(types, rust_ident, variants, rust_struct.tag());
-                },
-                RustStructType::GroupChoice { variants, rep } => {
-                    codegen_group_choices(self, types, rust_ident, variants, *rep, rust_struct.tag())
-                },
-                RustStructType::Wrapper{ wrapped, min_max } => {
-                    match rust_struct.tag() {
-                        Some(tag) => generate_wrapper_struct(self, types, rust_ident, &wrapped.clone().tag(tag), min_max.clone()),
-                        None => generate_wrapper_struct(self, types, rust_ident, wrapped, min_max.clone()),
-                    }
-                },
-                RustStructType::Extern => {
-                    match rust_ident.to_string().as_ref() {
-                        "Int" => if types.is_referenced(rust_ident) {
-                            generate_int(self, types)
-                        },
-                        _ => ()/* user-specified external types */,
-                    }
-                },
-=======
                         //self
                         //    .rust()
                         //    .push_type_alias(TypeAlias::new(rust_struct.ident(), ConceptualRustType::name_for_rust_map(domain, range, false)));
@@ -661,16 +626,15 @@
                             None => generate_wrapper_struct(self, types, rust_ident, wrapped, min_max.clone()),
                         }
                     },
-                    RustStructType::Prelude => {
+                    RustStructType::Extern => {
                         match rust_ident.to_string().as_ref() {
                             "Int" => if types.is_referenced(rust_ident) {
                                 generate_int(self, types)
                             },
-                            other => panic!("prelude not defined: {}", other),
+                            _ => ()/* user-specified external types */,
                         }
                     },
                 }
->>>>>>> a756f59c
             }
         }
 
@@ -2517,18 +2481,13 @@
     // non-break special value once read
     assert!(!key_type.cbor_types().contains(&CBORType::Special));
     let mut wrapper = create_base_wasm_struct(gen_scope, name, false);
-<<<<<<< HEAD
-    let inner_type = ConceptualRustType::name_for_rust_map(&key_type, &value_type, true);
-    wrapper.s.tuple_field(None, &inner_type);
-=======
 
     let inner_type = if exists_in_rust {
         format!("core::{}", name)
     } else {
         ConceptualRustType::name_for_rust_map(&key_type, &value_type, true)
     };
-    wrapper.s.tuple_field(Some("pub(crate)".to_string()), &inner_type);
->>>>>>> a756f59c
+    wrapper.s.tuple_field(None, &inner_type);
     // new
     let mut new_func = codegen::Function::new("new");
     new_func
