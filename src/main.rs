pub(crate) mod cli;
pub(crate) mod comment_ast;
pub(crate) mod dep_graph;
pub(crate) mod generation;
pub(crate) mod intermediate;
pub(crate) mod parsing;
pub(crate) mod rust_reserved;
pub(crate) mod utils;

<<<<<<< HEAD
#[cfg(test)]
mod test;

use clap::Parser;
use cli::Cli;
=======
>>>>>>> 4ae9ac78
use generation::GenerationScope;
use intermediate::{CDDLIdent, IntermediateTypes, RustIdent};
use once_cell::sync::Lazy;
use parsing::{parse_rule, rule_ident, rule_is_scope_marker};

pub static CLI_ARGS: Lazy<Cli> = Lazy::new(Cli::parse);

fn cddl_paths(
    output: &mut Vec<std::path::PathBuf>,
    cd: &std::path::PathBuf,
) -> std::io::Result<()> {
    for dir_entry in std::fs::read_dir(cd)? {
        let path = dir_entry?.path();
        if path.is_dir() {
            cddl_paths(output, &path)?;
        } else if path.as_path().extension().unwrap() == "cddl" {
            output.push(path);
        } else {
            println!("Skipping file: {}", path.as_path().to_str().unwrap());
        }
    }
    Ok(())
}

fn main() -> Result<(), Box<dyn std::error::Error>> {
    // Pre-processing files for multi-file support
    let input_files = if CLI_ARGS.input.is_dir() {
        let mut cddl_paths_buf = Vec::new();
        cddl_paths(&mut cddl_paths_buf, &CLI_ARGS.input)?;
        cddl_paths_buf
    } else {
        vec![CLI_ARGS.input.clone()]
    };
    // To get around an issue with cddl where you can't parse a partial cddl fragment
    // we must group all files together. To mark scope we insert string constants with
    // a specific, unlikely to ever be used, prefix. The names contain a number after
    // to avoid a parsing error (rule with same identifier already defined).
    // This approach was chosen over comments as those were finicky when not attached
    // to specific structs, and the existing comment parsing ast was not suited for this.
    // If, in the future, cddl released a feature flag to allow partial cddl we can just
    // remove all this and revert back the commit before this one for scope handling.
    let mut input_files_content = input_files
        .iter()
        .enumerate()
        .map(|(i, input_file)| {
            let scope = if input_files.len() > 1 {
                input_file.file_stem().unwrap().to_str().unwrap()
            } else {
                "lib"
            };
            std::fs::read_to_string(input_file).map(|raw| {
                format!(
                    "\n{}{} = \"{}\"\n{}\n",
                    parsing::SCOPE_MARKER,
                    i,
                    scope,
                    raw
                )
            })
        })
        .collect::<Result<String, _>>()?;
    // we also need to mark the extern marker to a placeholder struct that won't get codegened
    input_files_content.push_str(&format!("{} = [0]", parsing::EXTERN_MARKER));
    // and a raw bytes one too
    input_files_content.push_str(&format!("{} = [1]", parsing::RAW_BYTES_MARKER));

    // Plain group / scope marking
    let cddl = cddl::parser::cddl_from_str(&input_files_content, true)?;
    //panic!("cddl: {:#?}", cddl);
    let pv = cddl::ast::parent::ParentVisitor::new(&cddl).unwrap();
    let mut types = IntermediateTypes::new();
    // mark scope and filter scope markers
    let mut scope = "lib".to_owned();
    let cddl_rules = cddl
        .rules
        .iter()
        .filter(|cddl_rule| {
            // We inserted string constants with specific prefixes earlier to mark scope
            if let Some(new_scope) = rule_is_scope_marker(cddl_rule) {
                println!("Switching from scope '{scope}' to '{new_scope}'");
                scope = new_scope;
                false
            } else {
                let ident = rule_ident(cddl_rule);
                types.mark_scope(ident, scope.clone());
                true
            }
        })
        .collect::<Vec<_>>();
    // We need to know beforehand which are plain groups so we can serialize them properly
    // e.g. x = (3, 4), y = [1, x, 2] should be [1, 3, 4, 2] instead of [1, [3, 4], 2]
    for cddl_rule in cddl_rules.iter() {
        if let cddl::ast::Rule::Group { rule, .. } = cddl_rule {
            // Freely defined group - no need to generate anything outside of group module
            match &rule.entry {
                cddl::ast::GroupEntry::InlineGroup { group, .. } => {
                    types.mark_plain_group(
                        RustIdent::new(CDDLIdent::new(rule.name.to_string())),
                        Some(group.clone()),
                    );
                }
                x => panic!("Group rule with non-inline group? {:?}", x),
            }
        }
    }

    // Creating intermediate form from the CDDL
    for cddl_rule in dep_graph::topological_rule_order(&cddl_rules) {
        println!("\n\n------------------------------------------\n- Handling rule: {}:{}\n------------------------------------", scope, cddl_rule.name());
        parse_rule(&mut types, &pv, cddl_rule, &CLI_ARGS);
    }
    types.finalize(&pv, &CLI_ARGS);

    // Generating code from intermediate form
    println!("\n-----------------------------------------\n- Generating code...\n------------------------------------");
    let mut gen_scope = GenerationScope::new();
    gen_scope.generate(&types, &CLI_ARGS);
    gen_scope.export(&types, &CLI_ARGS)?;
    types.print_info();

    gen_scope.print_structs_without_deserialize();

    Ok(())
}

#[cfg(test)]
mod test;<|MERGE_RESOLUTION|>--- conflicted
+++ resolved
@@ -7,14 +7,8 @@
 pub(crate) mod rust_reserved;
 pub(crate) mod utils;
 
-<<<<<<< HEAD
-#[cfg(test)]
-mod test;
-
 use clap::Parser;
 use cli::Cli;
-=======
->>>>>>> 4ae9ac78
 use generation::GenerationScope;
 use intermediate::{CDDLIdent, IntermediateTypes, RustIdent};
 use once_cell::sync::Lazy;
